name: iris-dev

channels:
  - conda-forge

dependencies:
  - python =3.8

# Setup dependencies.
  - setuptools >=64
  - setuptools-scm >=7

# Core dependencies.
  - cartopy >=0.21
  - cf-units >=3.1
  - cftime >=1.5
  - dask-core >=2.26
  - matplotlib >=3.5
  - netcdf4
  - numpy >=1.19
  - python-xxhash
  - pyproj
  - scipy
  - shapely !=1.8.3

# Optional dependencies.
  - esmpy >=7.0
  - graphviz
  - iris-sample-data >=2.4.0
  - mo_pack
  - nc-time-axis >=1.4
  - pandas
  - pip
  - python-stratify

# Test dependencies.
  - filelock
  - imagehash >=4.0
  - pre-commit
  - psutil
  - pytest
  - pytest-xdist
  - requests

# Documentation dependencies.
  - sphinx
  - sphinxcontrib-napoleon
  - sphinx-copybutton
  - sphinx-gallery >=0.11.0
  - sphinx-panels
<<<<<<< HEAD
  - pydata-sphinx-theme
=======
  - pydata-sphinx-theme >=0.13.0

# Temporary minimum pins.
# See https://github.com/SciTools/iris/pull/5051
  - graphviz >=6.0.0
>>>>>>> e2dc89cb
<|MERGE_RESOLUTION|>--- conflicted
+++ resolved
@@ -48,12 +48,4 @@
   - sphinx-copybutton
   - sphinx-gallery >=0.11.0
   - sphinx-panels
-<<<<<<< HEAD
-  - pydata-sphinx-theme
-=======
   - pydata-sphinx-theme >=0.13.0
-
-# Temporary minimum pins.
-# See https://github.com/SciTools/iris/pull/5051
-  - graphviz >=6.0.0
->>>>>>> e2dc89cb

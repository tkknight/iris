.. include:: common_links.inc
.. _iris_docs:


Iris
====

**A powerful, format-agnostic, community-driven Python package for analysing
and visualising Earth science data.**

Iris implements a data model based on the `CF conventions <http://cfconventions.org>`_
giving you a powerful, format-agnostic interface for working with your data.
It excels when working with multi-dimensional Earth Science data, where tabular
representations become unwieldy and inefficient.

.. image:: https://img.shields.io/badge/License-LGPL_v3-blue.svg

For more information see :ref:`why_iris`.


.. panels::
    :container: container-lg pb-3
    :column: col-lg-4 col-md-4 col-sm-6 col-xs-12 p-2 text-center
    :img-top-cls: w-50 m-auto px-1 py-2

    ---
    :img-top: _static/icon_shuttle.svg

    Information on Iris, how to install and a selection of examples that
    create plots.
    +++
    .. link-button:: getting_started_index
        :type: ref
        :text: Getting Started
        :classes: btn-outline-info btn-block


    ---
    :img-top: _static/icon_instructions.svg

    Learn how to use Iris, including loading, navigating, saving,
    plotting and more.
    +++
    .. link-button:: user_guide_index
        :type: ref
        :text: User Guide
        :classes: btn-outline-info btn-block

    ---
    :img-top: _static/icon_development.svg

    As a developer you can contribute to Iris.
    +++
    .. link-button:: development_where_to_start
        :type: ref
        :text: Developers Guide
        :classes: btn-outline-info btn-block

    ---
    :img-top: _static/icon_api.svg

    Browse full Iris functionality by module.
    +++
    .. link-button:: Iris
        :type: ref
        :text: Iris API
        :classes: btn-outline-info btn-block

    ---
    :img-top: _static/icon_new_product.svg

    Find out what has recently changed in Iris.
    +++
    .. link-button:: iris_whatsnew
        :type: ref
        :text: What's New
        :classes: btn-outline-info btn-block

    ---
    :img-top: _static/icon_support.png

    Get help from the community.
    +++
    .. link-button:: https://github.com/SciTools/iris/discussions
        :text: Support
        :classes: btn-outline-info btn-block


Icons made by `FreePik <https://www.freepik.com>`_ from
`Flaticon <https://www.flaticon.com/>`_


Support
~~~~~~~

We have adopted Github Discussions to capture any discussions or Support
questions related to Iris.

* `Iris`_ source on Github
* `Iris GitHub Discussions`_

The legacy support resources:

* `Users Google Group <https://groups.google.com/forum/#!forum/scitools-iris>`_
* `Developers Google Group <https://groups.google.com/forum/#!forum/scitools-iris-dev>`_
* `StackOverflow for "How Do I? <https://stackoverflow.com/questions/tagged/python-iris>`_
* `Legacy Documentation`_ (version 2.4 or earlier)

.. todo:: Post messages on legacy support channels driving traffic to
          Github discussions instead.

.. toctree::
   :caption: Getting Started
   :maxdepth: 1
   :hidden:

   getting_started


.. toctree::
   :caption: User Guide
   :maxdepth: 1
   :name: userguide_index
   :hidden:

   userguide/index


.. toctree::
   :caption: Developers Guide
   :maxdepth: 1
   :name: developers_index
   :hidden:

   developers_guide/contributing_getting_involved


.. toctree::
   :caption: Iris API
   :maxdepth: 1
   :hidden:

   generated/api/iris


.. toctree::
   :caption: Developers Guide
   :maxdepth: 1
   :name: whats_new_index
   :hidden:

<<<<<<< HEAD
   whatsnew/index


.. todolist::
=======
   generated/api/iris
   techpapers/index
   copyright
   voted_issues
>>>>>>> 3ee7c56b
<|MERGE_RESOLUTION|>--- conflicted
+++ resolved
@@ -149,14 +149,4 @@
    :name: whats_new_index
    :hidden:
 
-<<<<<<< HEAD
-   whatsnew/index
-
-
-.. todolist::
-=======
-   generated/api/iris
-   techpapers/index
-   copyright
-   voted_issues
->>>>>>> 3ee7c56b
+   whatsnew/index
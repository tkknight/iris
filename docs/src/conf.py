# Copyright Iris contributors
#
# This file is part of Iris and is released under the LGPL license.
# See COPYING and COPYING.LESSER in the root of the repository for full
# licensing details.

# -*- coding: utf-8 -*-
#
# Iris documentation build configuration file, created by
# sphinx-quickstart on Tue May 25 13:26:23 2010.
#
# This file is execfile()d with the current directory set to its containing dir.
#
# Note that not all possible configuration values are present in this
# autogenerated file.
#
# All configuration values have a default; values that are commented out
# serve to show the default.

# ----------------------------------------------------------------------------

import datetime
import ntpath
import os
from pathlib import Path
import re
import sys
import warnings

import iris


# function to write  useful output to stdout, prefixing the source.
def autolog(message):
    print("[{}] {}".format(ntpath.basename(__file__), message))


# -- Check for dev make options to build quicker
skip_api = os.environ.get("SKIP_API")

# -- Are we running on the readthedocs server, if so do some setup -----------
on_rtd = os.environ.get("READTHEDOCS") == "True"
# This is the rtd reference to the version, such as: latest, stable, v3.0.1 etc
# For local testing purposes this could be explicitly set latest or stable.
rtd_version = os.environ.get("READTHEDOCS_VERSION")
on_rtd = True  # useful for testing
rtd_version = "latest"  # useful for testing

if on_rtd:
    autolog("Build running on READTHEDOCS server")

    # list all the READTHEDOCS environment variables that may be of use
    # at some point
    autolog("Listing all environment variables on the READTHEDOCS server...")

    for item, value in os.environ.items():
        autolog("[READTHEDOCS] {} = {}".format(item, value))

# -- Path setup --------------------------------------------------------------

# If extensions (or modules to document with autodoc) are in another directory,
# add these directories to sys.path here. If the directory is relative to the
# documentation root, use os.path.abspath to make it absolute, like shown here.

# custom sphinx extensions
sys.path.append(os.path.abspath("sphinxext"))

# add some sample files from the developers guide..
sys.path.append(os.path.abspath(os.path.join("developers_guide")))

# why isnt the iris path added to it is discoverable too?  We dont need to,
# the sphinext to generate the api rst knows where the source is.  If it
# is added then the travis build will likely fail.

# -- Project information -----------------------------------------------------

project = "Iris"

# define the copyright information for latex builds. Note, for html builds,
# the copyright exists directly inside "_templates/layout.html"
copyright_years = f"2010 - {datetime.datetime.now().year}"
copyright = f"{copyright_years}, Iris Contributors"
author = "Iris Developers"

# The version info for the project you're documenting, acts as replacement for
# |version| and |release|, also used in various other places throughout the
# built documents.

# The short X.Y version.
if iris.__version__ == "dev":
    version = "dev"
else:
    # major.minor.patch-dev -> major.minor.patch
    version = ".".join(iris.__version__.split("-")[0].split(".")[:3])
# The full version, including alpha/beta/rc tags.
release = iris.__version__

autolog("Iris Version = {}".format(version))
autolog("Iris Release = {}".format(release))

# -- General configuration ---------------------------------------------------

# Create a variable that can be inserted in the rst "|copyright_years|".
# You can add more variables here if needed.

build_python_version = ".".join([str(i) for i in sys.version_info[:3]])


def _dotv(version):
    result = version
    match = re.match(r"^py(\d+)$", version)
    if match:
        digits = match.group(1)
        if len(digits) > 1:
            result = f"{digits[0]}.{digits[1:]}"
    return result


# Automate the discovery of the python versions tested with CI.
python_support = sorted(
    [fname.stem for fname in Path(".").glob("../../requirements/ci/py*.yml")]
)

if not python_support:
    python_support = "unknown Python versions"
elif len(python_support) == 1:
    python_support = f"Python {_dotv(python_support[0])}"
else:
    rest = ", ".join([_dotv(v) for v in python_support[:-1]])
    last = _dotv(python_support[-1])
    python_support = f"Python {rest} and {last}"

rst_epilog = f"""
.. |copyright_years| replace:: {copyright_years}
.. |python_version| replace:: {build_python_version}
.. |python_support| replace:: {python_support}
.. |iris_version| replace:: v{version}
.. |build_date| replace:: ({datetime.datetime.now().strftime('%d %b %Y')})
"""

# Add any Sphinx extension module names here, as strings. They can be
# extensions coming with Sphinx (named 'sphinx.ext.*') or your custom
# ones.
extensions = [
    "sphinx.ext.todo",
    "sphinx.ext.duration",
    "sphinx.ext.coverage",
    "sphinx.ext.viewcode",
    "sphinx.ext.autosummary",
    "sphinx.ext.doctest",
    "sphinx.ext.extlinks",
    "sphinx.ext.autodoc",
    "sphinx.ext.intersphinx",
    "sphinx_copybutton",
    "sphinx.ext.napoleon",
    "sphinx_panels",
    # TODO: Spelling extension disabled until the dependencies can be included
    # "sphinxcontrib.spelling",
    "sphinx_gallery.gen_gallery",
    "matplotlib.sphinxext.mathmpl",
    "matplotlib.sphinxext.plot_directive",
<<<<<<< HEAD
    # better api documentation (custom)
    "custom_class_autodoc",
    "custom_data_autodoc",
    "generate_package_rst",
    # "jupyter_sphinx", #TREMTEST
]

=======
]

if skip_api == "1":
    autolog("Skipping the API docs generation (SKIP_API=1)")
else:
    # better api documentation (custom)
    extensions.extend(
        ["custom_class_autodoc", "custom_data_autodoc", "generate_package_rst"]
    )

>>>>>>> 802abdb0
# -- panels extension ---------------------------------------------------------
# See https://sphinx-panels.readthedocs.io/en/latest/
panels_add_bootstrap_css = False

# -- Napoleon extension -------------------------------------------------------
# See https://sphinxcontrib-napoleon.readthedocs.io/en/latest/sphinxcontrib.napoleon.html
napoleon_google_docstring = True
napoleon_numpy_docstring = True
napoleon_include_init_with_doc = False
napoleon_include_private_with_doc = False
napoleon_include_special_with_doc = True  # includes dunders in api doc
napoleon_use_admonition_for_examples = False
napoleon_use_admonition_for_notes = False
napoleon_use_admonition_for_references = False
napoleon_use_ivar = False
napoleon_use_param = True
napoleon_use_rtype = True
napoleon_use_keyword = True
napoleon_custom_sections = None

# -- spellingextension --------------------------------------------------------
# See https://sphinxcontrib-spelling.readthedocs.io/en/latest/customize.html
spelling_lang = "en_GB"
# The lines in this file must only use line feeds (no carriage returns).
spelling_word_list_filename = ["spelling_allow.txt"]
spelling_show_suggestions = False
spelling_show_whole_line = False
spelling_ignore_importable_modules = True
spelling_ignore_python_builtins = True

# -- copybutton extension -----------------------------------------------------
# See https://sphinx-copybutton.readthedocs.io/en/latest/
copybutton_prompt_text = ">>> "

# sphinx.ext.todo configuration -----------------------------------------------
# See https://www.sphinx-doc.org/en/master/usage/extensions/todo.html
todo_include_todos = True

# api generation configuration
autodoc_member_order = "groupwise"
autodoc_default_flags = ["show-inheritance"]
autosummary_generate = True
autosummary_imported_members = True
autopackage_name = ["iris"]
autoclass_content = "init"
modindex_common_prefix = ["iris"]

# Add any paths that contain templates here, relative to this directory.
templates_path = ["_templates"]

# -- intersphinx extension ----------------------------------------------------
# See https://www.sphinx-doc.org/en/master/usage/extensions/intersphinx.html
intersphinx_mapping = {
    "cartopy": ("https://scitools.org.uk/cartopy/docs/latest/", None),
    "matplotlib": ("https://matplotlib.org/stable/", None),
    "numpy": ("https://numpy.org/doc/stable/", None),
    "python": ("https://docs.python.org/3/", None),
    "scipy": ("https://docs.scipy.org/doc/scipy/", None),
}

# The name of the Pygments (syntax highlighting) style to use.
pygments_style = "sphinx"

# -- plot_directive extension -------------------------------------------------
# See https://matplotlib.org/stable/api/sphinxext_plot_directive_api.html#options
plot_formats = [
    ("png", 100),
]

# -- Extlinks extension -------------------------------------------------------
# See https://www.sphinx-doc.org/en/master/usage/extensions/extlinks.html

extlinks = {
    "issue": ("https://github.com/SciTools/iris/issues/%s", "Issue #"),
    "pull": ("https://github.com/SciTools/iris/pull/%s", "PR #"),
}

# -- Doctest ("make doctest")--------------------------------------------------

doctest_global_setup = "import iris"

# -- Options for HTML output --------------------------------------------------

# The theme to use for HTML and HTML Help pages.  See the documentation for
# a list of builtin themes.
#
html_logo = "_static/iris-logo-title.png"
# TODO: update: https://pydata-sphinx-theme.readthedocs.io/en/latest/user_guide/configuring.html?highlight=twitter#adding-favicons
html_favicon = "_static/favicon.ico"
html_theme = "pydata_sphinx_theme"
# TREMTEST: Including this will mess up the scrolling when the left toc is long.....
html_sidebars = {
    "**": [
        # "custom_sidebar_version",
        "search-field",
        "sidebar-nav-bs",
        # "sidebar-ethical-ads",
    ]
}

# See https://pydata-sphinx-theme.readthedocs.io/en/latest/user_guide/configuring.html
html_theme_options = {
    "search_bar_text": f"Search the Iris v{version} docs",
    # "navbar_center": ["navbar-nav", "layout"],
    "footer_items": ["copyright", "sphinx-version", "custom_footer"],
    "navbar_start": ["navbar-logo", "custom_sidebar_logo_version"],
    # "navbar_center" : ["navbar-nav", "custom_navbar_nav"],
    "collapse_navigation": True,
    "navigation_depth": 3,
    "show_prev_next": True,
    "navbar_align": "content",
    #    "external_links": [
    #        {
    #            "url": "https://scitools.org.uk",
    #            "name": "SciTools",
    #        }
    #   ],
    "github_url": "https://github.com/SciTools/iris",
    "twitter_url": "https://twitter.com/scitools_iris",
    "icon_links": [
        {
            "name": "GitHub Discussions",
            "url": "https://github.com/SciTools/iris/discussions",
            "icon": "far fa-comments",
        },
        {
            "name": "PyPI",
            "url": "https://pypi.org/project/scitools-iris/",
            "icon": "fas fa-box",
        },
        {
            "name": "Conda",
            "url": "https://anaconda.org/conda-forge/iris",
            "icon": "fas fa-boxes",
        },
    ],
    "use_edit_page_button": True,
    "show_toc_level": 1,
}

html_context = {
    # pydata_theme
    "github_repo": "iris",
    "github_user": "scitools",
    "github_version": "master",
    "doc_path": "docs/src",
    # custom
    "on_rtd": on_rtd,
    "rtd_version": rtd_version,
    "version": version,
    "copyright_years": copyright_years,
    "python_version": build_python_version,
}

# Add any paths that contain custom static files (such as style sheets) here,
# relative to this directory. They are copied after the builtin static files,
# so a file named "default.css" will overwrite the builtin "default.css".
html_static_path = ["_static"]

html_css_files = [
    "theme_override.css",
]

# url link checker.  Some links work but report as broken, lets ignore them.
# See https://www.sphinx-doc.org/en/1.2/config.html#options-for-the-linkcheck-builder
linkcheck_ignore = [
    "http://cfconventions.org",
    "http://code.google.com/p/msysgit/downloads/list",
    "http://effbot.org",
    "https://github.com",
    "http://www.personal.psu.edu/cab38/ColorBrewer/ColorBrewer_updates.html",
    "http://schacon.github.com/git",
    "http://scitools.github.com/cartopy",
    "http://www.wmo.int/pages/prog/www/DPFS/documents/485_Vol_I_en_colour.pdf",
    "https://software.ac.uk/how-cite-software",
    "http://www.esrl.noaa.gov/psd/data/gridded/conventions/cdc_netcdf_standard.shtml",
    "http://www.nationalarchives.gov.uk/doc/open-government-licence",
]

# list of sources to exclude from the build.
exclude_patterns = []

# -- sphinx-gallery config ----------------------------------------------------
# See https://sphinx-gallery.github.io/stable/configuration.html

sphinx_gallery_conf = {
    # path to your example scripts
    "examples_dirs": ["../gallery_code"],
    # path to where to save gallery generated output
    "gallery_dirs": ["generated/gallery"],
    # filename pattern for the files in the gallery
    "filename_pattern": "/plot_",
    # filename patternt to ignore in the gallery
    "ignore_pattern": r"__init__\.py",
}

# -----------------------------------------------------------------------------
# Remove matplotlib agg warnings from generated doc when using plt.show
warnings.filterwarnings(
    "ignore",
    category=UserWarning,
    message="Matplotlib is currently using agg, which is a"
    " non-GUI backend, so cannot show the figure.",
)

# -- numfig options (built-in) ------------------------------------------------
# Enable numfig.
numfig = True

numfig_format = {
    "code-block": "Example %s",
    "figure": "Figure %s",
    "section": "Section %s",
    "table": "Table %s",
}<|MERGE_RESOLUTION|>--- conflicted
+++ resolved
@@ -159,15 +159,10 @@
     "sphinx_gallery.gen_gallery",
     "matplotlib.sphinxext.mathmpl",
     "matplotlib.sphinxext.plot_directive",
-<<<<<<< HEAD
     # better api documentation (custom)
     "custom_class_autodoc",
     "custom_data_autodoc",
     "generate_package_rst",
-    # "jupyter_sphinx", #TREMTEST
-]
-
-=======
 ]
 
 if skip_api == "1":
@@ -178,7 +173,6 @@
         ["custom_class_autodoc", "custom_data_autodoc", "generate_package_rst"]
     )
 
->>>>>>> 802abdb0
 # -- panels extension ---------------------------------------------------------
 # See https://sphinx-panels.readthedocs.io/en/latest/
 panels_add_bootstrap_css = False

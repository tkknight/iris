# Copyright Iris contributors
#
# This file is part of Iris and is released under the LGPL license.
# See COPYING and COPYING.LESSER in the root of the repository for full
# licensing details.

# -*- coding: utf-8 -*-
#
# Iris documentation build configuration file, created by
# sphinx-quickstart on Tue May 25 13:26:23 2010.
#
# This file is execfile()d with the current directory set to its containing dir.
#
# Note that not all possible configuration values are present in this
# autogenerated file.
#
# All configuration values have a default; values that are commented out
# serve to show the default.

# ----------------------------------------------------------------------------

import datetime
import ntpath
import os
from pathlib import Path
import re
import sys
import warnings

import iris


# function to write  useful output to stdout, prefixing the source.
def autolog(message):
    print("[{}] {}".format(ntpath.basename(__file__), message))


# -- Check for dev make options to build quicker
skip_api = os.environ.get("SKIP_API")

# -- Are we running on the readthedocs server, if so do some setup -----------
on_rtd = os.environ.get("READTHEDOCS") == "True"

if on_rtd:
    autolog("Build running on READTHEDOCS server")

    # list all the READTHEDOCS environment variables that may be of use
    # at some point
    autolog("Listing all environment variables on the READTHEDOCS server...")

    for item, value in os.environ.items():
        autolog("[READTHEDOCS] {} = {}".format(item, value))

# This is the rtd reference to the version, such as: latest, stable, v3.0.1 etc
# For local testing purposes this could be explicitly set latest or stable.
rtd_version = os.environ.get("READTHEDOCS_VERSION")

# -- Path setup --------------------------------------------------------------

# If extensions (or modules to document with autodoc) are in another directory,
# add these directories to sys.path here. If the directory is relative to the
# documentation root, use os.path.abspath to make it absolute, like shown here.

# custom sphinx extensions
sys.path.append(os.path.abspath("sphinxext"))

# add some sample files from the developers guide..
sys.path.append(os.path.abspath(os.path.join("developers_guide")))

# why isnt the iris path added to it is discoverable too?  We dont need to,
# the sphinext to generate the api rst knows where the source is.  If it
# is added then the travis build will likely fail.

# -- Project information -----------------------------------------------------

project = "Iris"

# define the copyright information for latex builds. Note, for html builds,
# the copyright exists directly inside "_templates/layout.html"
copyright_years = f"2010 - {datetime.datetime.now().year}"
copyright = f"{copyright_years}, Iris Contributors"
author = "Iris Developers"

# The version info for the project you're documenting, acts as replacement for
# |version| and |release|, also used in various other places throughout the
# built documents.

# The short X.Y version.
if iris.__version__ == "dev":
    version = "dev"
else:
    # major.minor.patch-dev -> major.minor.patch
    version = ".".join(iris.__version__.split("-")[0].split(".")[:3])
# The full version, including alpha/beta/rc tags.
release = iris.__version__

autolog("Iris Version = {}".format(version))
autolog("Iris Release = {}".format(release))

# -- General configuration ---------------------------------------------------

# Create a variable that can be inserted in the rst "|copyright_years|".
# You can add more variables here if needed.

build_python_version = ".".join([str(i) for i in sys.version_info[:3]])


def _dotv(version):
    result = version
    match = re.match(r"^py(\d+)$", version)
    if match:
        digits = match.group(1)
        if len(digits) > 1:
            result = f"{digits[0]}.{digits[1:]}"
    return result


# Automate the discovery of the python versions tested with CI.
python_support = sorted(
    [fname.stem for fname in Path(".").glob("../../requirements/ci/py*.yml")]
)

if not python_support:
    python_support = "unknown Python versions"
elif len(python_support) == 1:
    python_support = f"Python {_dotv(python_support[0])}"
else:
    rest = ", ".join([_dotv(v) for v in python_support[:-1]])
    last = _dotv(python_support[-1])
    python_support = f"Python {rest} and {last}"

rst_epilog = f"""
.. |copyright_years| replace:: {copyright_years}
.. |python_version| replace:: {build_python_version}
.. |python_support| replace:: {python_support}
.. |iris_version| replace:: v{version}
.. |build_date| replace:: ({datetime.datetime.now().strftime('%d %b %Y')})
"""

# Add any Sphinx extension module names here, as strings. They can be
# extensions coming with Sphinx (named 'sphinx.ext.*') or your custom
# ones.
extensions = [
    "sphinx.ext.todo",
    "sphinx.ext.duration",
    "sphinx.ext.coverage",
    "sphinx.ext.viewcode",
    "sphinx.ext.autosummary",
    "sphinx.ext.doctest",
    "sphinx.ext.extlinks",
    "sphinx.ext.autodoc",
    "sphinx.ext.intersphinx",
    "sphinx_copybutton",
    "sphinx.ext.napoleon",
    "sphinx_panels",
    # TODO: Spelling extension disabled until the dependencies can be included
    # "sphinxcontrib.spelling",
    "sphinx_gallery.gen_gallery",
    "matplotlib.sphinxext.mathmpl",
    "matplotlib.sphinxext.plot_directive",
<<<<<<< HEAD
    # better api documentation (custom)
    #"custom_class_autodoc",
    #"custom_data_autodoc",
    #"generate_package_rst",
=======
>>>>>>> 63c1220c
]

if skip_api == "1":
    autolog("Skipping the API docs generation (SKIP_API=1)")
else:
    # better api documentation (custom)
    extensions.extend(
        ["custom_class_autodoc", "custom_data_autodoc", "generate_package_rst"]
    )

# -- panels extension ---------------------------------------------------------
# See https://sphinx-panels.readthedocs.io/en/latest/

# -- Napoleon extension -------------------------------------------------------
# See https://sphinxcontrib-napoleon.readthedocs.io/en/latest/sphinxcontrib.napoleon.html
napoleon_google_docstring = True
napoleon_numpy_docstring = True
napoleon_include_init_with_doc = False
napoleon_include_private_with_doc = False
napoleon_include_special_with_doc = True  # includes dunders in api doc
napoleon_use_admonition_for_examples = False
napoleon_use_admonition_for_notes = False
napoleon_use_admonition_for_references = False
napoleon_use_ivar = False
napoleon_use_param = True
napoleon_use_rtype = True
napoleon_use_keyword = True
napoleon_custom_sections = None

# -- spellingextension --------------------------------------------------------
# See https://sphinxcontrib-spelling.readthedocs.io/en/latest/customize.html
spelling_lang = "en_GB"
# The lines in this file must only use line feeds (no carriage returns).
spelling_word_list_filename = ["spelling_allow.txt"]
spelling_show_suggestions = False
spelling_show_whole_line = False
spelling_ignore_importable_modules = True
spelling_ignore_python_builtins = True

# -- copybutton extension -----------------------------------------------------
# See https://sphinx-copybutton.readthedocs.io/en/latest/
copybutton_prompt_text = ">>> "

# sphinx.ext.todo configuration -----------------------------------------------
# See https://www.sphinx-doc.org/en/master/usage/extensions/todo.html
todo_include_todos = True

# api generation configuration
autodoc_member_order = "groupwise"
autodoc_default_flags = ["show-inheritance"]
autosummary_generate = True
autosummary_imported_members = True
autopackage_name = ["iris"]
autoclass_content = "init"
modindex_common_prefix = ["iris"]

# Add any paths that contain templates here, relative to this directory.
templates_path = ["_templates"]

# -- intersphinx extension ----------------------------------------------------
# See https://www.sphinx-doc.org/en/master/usage/extensions/intersphinx.html
intersphinx_mapping = {
    "cartopy": ("https://scitools.org.uk/cartopy/docs/latest/", None),
    "matplotlib": ("https://matplotlib.org/stable/", None),
    "numpy": ("https://numpy.org/doc/stable/", None),
    "python": ("https://docs.python.org/3/", None),
    "scipy": ("https://docs.scipy.org/doc/scipy/", None),
}

# The name of the Pygments (syntax highlighting) style to use.
pygments_style = "sphinx"

# -- plot_directive extension -------------------------------------------------
# See https://matplotlib.org/stable/api/sphinxext_plot_directive_api.html#options
plot_formats = [
    ("png", 100),
]

# -- Extlinks extension -------------------------------------------------------
# See https://www.sphinx-doc.org/en/master/usage/extensions/extlinks.html

extlinks = {
    "issue": ("https://github.com/SciTools/iris/issues/%s", "Issue #"),
    "pull": ("https://github.com/SciTools/iris/pull/%s", "PR #"),
}

# -- Doctest ("make doctest")--------------------------------------------------

doctest_global_setup = "import iris"

# -- Options for HTML output --------------------------------------------------

# The theme to use for HTML and HTML Help pages.  See the documentation for
# a list of builtin themes.
#
html_logo = "_static/iris-logo-title.png"
html_favicon = "_static/favicon.ico"
html_theme = "sphinx_rtd_theme"

html_theme_options = {
    "display_version": True,
    "style_external_links": True,
    "logo_only": "True",
}

html_context = {
    "rtd_version": rtd_version,
    "version": version,
    "copyright_years": copyright_years,
    "python_version": build_python_version,
    # menu_links and menu_links_name are used in _templates/layout.html
    # to include some nice icons.  See http://fontawesome.io for a list of
    # icons (used in the sphinx_rtd_theme)
    "menu_links_name": "Support",
    "menu_links": [
        (
            '<i class="fa fa-github fa-fw"></i> Source Code',
            "https://github.com/SciTools/iris",
        ),
        (
            '<i class="fa fa-comments fa-fw"></i> GitHub Discussions',
            "https://github.com/SciTools/iris/discussions",
        ),
        (
            '<i class="fa fa-question fa-fw"></i> StackOverflow for "How Do I?"',
            "https://stackoverflow.com/questions/tagged/python-iris",
        ),
        (
            '<i class="fa fa-book fa-fw"></i> Legacy Documentation',
            "https://scitools.org.uk/iris/docs/v2.4.0/index.html",
        ),
    ],
}

# Add any paths that contain custom static files (such as style sheets) here,
# relative to this directory. They are copied after the builtin static files,
# so a file named "default.css" will overwrite the builtin "default.css".
html_static_path = ["_static"]
html_style = "theme_override.css"

# this allows for using datatables: https://datatables.net/
html_css_files = [
    'https://cdn.datatables.net/1.10.23/css/jquery.dataTables.min.css',
]

html_js_files = [
    'https://cdn.datatables.net/1.10.23/js/jquery.dataTables.min.js',
]

# url link checker.  Some links work but report as broken, lets ignore them.
# See https://www.sphinx-doc.org/en/1.2/config.html#options-for-the-linkcheck-builder
linkcheck_ignore = [
    "http://cfconventions.org",
    "http://code.google.com/p/msysgit/downloads/list",
    "http://effbot.org",
    "https://github.com",
    "http://www.personal.psu.edu/cab38/ColorBrewer/ColorBrewer_updates.html",
    "http://schacon.github.com/git",
    "http://scitools.github.com/cartopy",
    "http://www.wmo.int/pages/prog/www/DPFS/documents/485_Vol_I_en_colour.pdf",
    "https://software.ac.uk/how-cite-software",
    "http://www.esrl.noaa.gov/psd/data/gridded/conventions/cdc_netcdf_standard.shtml",
    "http://www.nationalarchives.gov.uk/doc/open-government-licence",
]

# list of sources to exclude from the build.
exclude_patterns = []

# -- sphinx-gallery config ----------------------------------------------------
# See https://sphinx-gallery.github.io/stable/configuration.html

sphinx_gallery_conf = {
    # path to your example scripts
    "examples_dirs": ["../gallery_code"],
    # path to where to save gallery generated output
    "gallery_dirs": ["generated/gallery"],
    # filename pattern for the files in the gallery
    "filename_pattern": "/plot_",
    # filename patternt to ignore in the gallery
    "ignore_pattern": r"__init__\.py",
}

# -----------------------------------------------------------------------------
# Remove matplotlib agg warnings from generated doc when using plt.show
warnings.filterwarnings(
    "ignore",
    category=UserWarning,
    message="Matplotlib is currently using agg, which is a"
    " non-GUI backend, so cannot show the figure.",
)

# -- numfig options (built-in) ------------------------------------------------
# Enable numfig.
numfig = True

numfig_format = {
    "code-block": "Example %s",
    "figure": "Figure %s",
    "section": "Section %s",
    "table": "Table %s",
}<|MERGE_RESOLUTION|>--- conflicted
+++ resolved
@@ -158,13 +158,10 @@
     "sphinx_gallery.gen_gallery",
     "matplotlib.sphinxext.mathmpl",
     "matplotlib.sphinxext.plot_directive",
-<<<<<<< HEAD
     # better api documentation (custom)
     #"custom_class_autodoc",
     #"custom_data_autodoc",
     #"generate_package_rst",
-=======
->>>>>>> 63c1220c
 ]
 
 if skip_api == "1":

--- conflicted
+++ resolved
@@ -8,24 +8,6 @@
 ``iris/etc/site.cfg``. If it exists, this file must conform to the format
 defined by :mod:`configparser`.
 
-<<<<<<< HEAD
-=======
-----------
-
-.. py:data:: iris.config.TEST_DATA_DIR
-
-    Local directory where test data exists.  Defaults to "test_data"
-    sub-directory of the Iris package install directory. The test data
-    directory supports the subset of Iris unit tests that require data.
-    Directory contents accessed via :func:`iris.tests.get_data_path`.
-
-.. py:data:: iris.config.PALETTE_PATH
-
-    The full path to the Iris palette configuration directory
-
-----------
-
->>>>>>> 0cdbdeed
 """
 
 import configparser

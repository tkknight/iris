--- conflicted
+++ resolved
@@ -108,11 +108,7 @@
 
 
 # Iris revision.
-<<<<<<< HEAD
-__version__ = '1.8.0-dev'
-=======
-__version__ = '1.7.2-DEV'
->>>>>>> 275e2b74
+__version__ = '1.8.0-DEV'
 
 # Restrict the names imported when using "from iris import *"
 __all__ = ['load', 'load_cube', 'load_cubes', 'load_raw',

# Copyright Iris contributors
#
# This file is part of Iris and is released under the BSD license.
# See LICENSE in the root of the repository for full licensing details.
"""Module to support the saving of Iris cubes to a NetCDF file.

Module to support the saving of Iris cubes to a NetCDF file, also using the CF
conventions for metadata interpretation.

See : `NetCDF User's Guide <https://docs.unidata.ucar.edu/nug/current/>`_
and `netCDF4 python module <https://github.com/Unidata/netcdf4-python>`_.

Also : `CF Conventions <https://cfconventions.org/>`_.

"""

import collections
from itertools import repeat, zip_longest
import os
import os.path
import re
import string
import typing
import warnings

import cf_units
import dask
import dask.array as da
from dask.delayed import Delayed
import numpy as np

from iris._deprecation import warn_deprecated
from iris._lazy_data import _co_realise_lazy_arrays, is_lazy_data
from iris.aux_factory import (
    AtmosphereSigmaFactory,
    HybridHeightFactory,
    HybridPressureFactory,
    OceanSFactory,
    OceanSg1Factory,
    OceanSg2Factory,
    OceanSigmaFactory,
    OceanSigmaZFactory,
)
import iris.config
import iris.coord_systems
import iris.coords
from iris.coords import AncillaryVariable, AuxCoord, CellMeasure, DimCoord
import iris.exceptions
import iris.fileformats.cf
from iris.fileformats.netcdf import _dask_locks, _thread_safe_nc
import iris.io
import iris.util
import iris.warnings

# Get the logger : shared logger for all in 'iris.fileformats.netcdf'.
from . import logger

# Avoid warning about unused import.
# We could use an __all__, but we don't want to maintain one here
logger

SPATIO_TEMPORAL_AXES = ["t", "z", "y", "x"]
"""Standard CML spatio-temporal axis names."""

# The CF-meaningful attributes which may appear on a data variable.
_CF_ATTRS = [
    "add_offset",
    "ancillary_variables",
    "axis",
    "bounds",
    "calendar",
    "cell_measures",
    "cell_methods",
    "climatology",
    "compress",
    "coordinates",
    "_FillValue",
    "formula_terms",
    "grid_mapping",
    "leap_month",
    "leap_year",
    "long_name",
    "missing_value",
    "month_lengths",
    "scale_factor",
    "standard_error_multiplier",
    "standard_name",
    "units",
]

# CF attributes that should not be global.
_CF_DATA_ATTRS = [
    "flag_masks",
    "flag_meanings",
    "flag_values",
    "instance_dimension",
    "missing_value",
    "sample_dimension",
    "standard_error_multiplier",
]

# CF attributes that should only be global.
_CF_GLOBAL_ATTRS = ["conventions", "featureType", "history", "title"]

# UKMO specific attributes that should not be global.
_UKMO_DATA_ATTRS = ["STASH", "um_stash_source", "ukmo__process_flags"]

# TODO: whenever we advance to CF-1.11 we should then discuss a completion date
#  for the deprecation of Rotated Mercator in coord_systems.py and
#  _nc_load_rules/helpers.py .
CF_CONVENTIONS_VERSION = "CF-1.7"
"""CF Conventions Version."""


_FactoryDefn = collections.namedtuple(
    "_FactoryDefn", ("primary", "std_name", "formula_terms_format")
)
_FACTORY_DEFNS = {
    AtmosphereSigmaFactory: _FactoryDefn(
        primary="sigma",
        std_name="atmosphere_sigma_coordinate",
        formula_terms_format="ptop: {pressure_at_top} sigma: {sigma} "
        "ps: {surface_air_pressure}",
    ),
    HybridHeightFactory: _FactoryDefn(
        primary="delta",
        std_name="atmosphere_hybrid_height_coordinate",
        formula_terms_format="a: {delta} b: {sigma} orog: {orography}",
    ),
    HybridPressureFactory: _FactoryDefn(
        primary="delta",
        std_name="atmosphere_hybrid_sigma_pressure_coordinate",
        formula_terms_format="ap: {delta} b: {sigma} ps: {surface_air_pressure}",
    ),
    OceanSigmaZFactory: _FactoryDefn(
        primary="zlev",
        std_name="ocean_sigma_z_coordinate",
        formula_terms_format="sigma: {sigma} eta: {eta} depth: {depth} "
        "depth_c: {depth_c} nsigma: {nsigma} zlev: {zlev}",
    ),
    OceanSigmaFactory: _FactoryDefn(
        primary="sigma",
        std_name="ocean_sigma_coordinate",
        formula_terms_format="sigma: {sigma} eta: {eta} depth: {depth}",
    ),
    OceanSFactory: _FactoryDefn(
        primary="s",
        std_name="ocean_s_coordinate",
        formula_terms_format="s: {s} eta: {eta} depth: {depth} a: {a} b: {b} "
        "depth_c: {depth_c}",
    ),
    OceanSg1Factory: _FactoryDefn(
        primary="s",
        std_name="ocean_s_coordinate_g1",
        formula_terms_format="s: {s} c: {c} eta: {eta} depth: {depth} "
        "depth_c: {depth_c}",
    ),
    OceanSg2Factory: _FactoryDefn(
        primary="s",
        std_name="ocean_s_coordinate_g2",
        formula_terms_format="s: {s} c: {c} eta: {eta} depth: {depth} "
        "depth_c: {depth_c}",
    ),
}


class CFNameCoordMap:
    """Provide a simple CF name to CF coordinate mapping."""

    _Map = collections.namedtuple("_Map", ["name", "coord"])

    def __init__(self):
        self._map = []

    def append(self, name, coord):
        """Append the given name and coordinate pair to the mapping.

        Parameters
        ----------
        name :
            CF name of the associated coordinate.
        coord :
            The coordinate of the associated CF name.

        Returns
        -------
        None.

        """
        self._map.append(CFNameCoordMap._Map(name, coord))

    @property
    def names(self):
        """Return all the CF names."""
        return [pair.name for pair in self._map]

    @property
    def coords(self):
        """Return all the coordinates."""
        return [pair.coord for pair in self._map]

    def name(self, coord):
        """Return the CF name, given a coordinate, or None if not recognised.

        Parameters
        ----------
        coord :
            The coordinate of the associated CF name.

        Returns
        -------
        Coordinate or None.

        """
        result = None
        for pair in self._map:
            if coord == pair.coord:
                result = pair.name
                break
        return result

    def coord(self, name):
        """Return the coordinate, given a CF name, or None if not recognised.

        Parameters
        ----------
        name :
            CF name of the associated coordinate, or None if not recognised.

        Returns
        -------
        CF name or None.

        """
        result = None
        for pair in self._map:
            if name == pair.name:
                result = pair.coord
                break
        return result


def _bytes_if_ascii(string):
    """Convert string to a byte string (str in py2k, bytes in py3k).

    Convert the given string to a byte string (str in py2k, bytes in py3k)
    if the given string can be encoded to ascii, else maintain the type
    of the inputted string.

    Note: passing objects without an `encode` method (such as None) will
    be returned by the function unchanged.

    """
    if isinstance(string, str):
        try:
            return string.encode(encoding="ascii")
        except (AttributeError, UnicodeEncodeError):
            pass
    return string


def _setncattr(variable, name, attribute):
    """Put the given attribute on the given netCDF4 Data type.

    Put the given attribute on the given netCDF4 Data type, casting
    attributes as we go to bytes rather than unicode.

    NOTE: variable needs to be a _thread_safe_nc._ThreadSafeWrapper subclass.

    """
    assert hasattr(variable, "THREAD_SAFE_FLAG")
    attribute = _bytes_if_ascii(attribute)
    return variable.setncattr(name, attribute)


<<<<<<< HEAD
=======
# NOTE : this matches :class:`iris.mesh.MeshXY.ELEMENTS`,
# but in the preferred order for coord/connectivity variables in the file.
>>>>>>> 48f1f4ef
MESH_ELEMENTS = ("node", "edge", "face")
"""This matches :class:`iris.experimental.ugrid.mesh.MeshXY.ELEMENTS`
   but in the preferred order for coord/connectivity variables in the file."""


class SaverFillValueWarning(iris.warnings.IrisSaverFillValueWarning):
    """Backwards compatible form of :class:`iris.warnings.IrisSaverFillValueWarning`."""

    # TODO: remove at the next major release.
    pass


class VariableEmulator(typing.Protocol):
    """Duck-type-hinting for a ncdata object.

    https://github.com/pp-mo/ncdata
    """

    _data_array: np.typing.ArrayLike
    shape: tuple[int, ...]


_CFVariable = typing.Union[_thread_safe_nc.VariableWrapper, VariableEmulator]


class Saver:
    """A manager for saving netcdf files."""

    def __init__(self, filename, netcdf_format, compute=True):
        """Manage saving netcdf files.

        Parameters
        ----------
        filename : str or netCDF4.Dataset
            Name of the netCDF file to save the cube.
            OR a writeable object supporting the :class:`netCF4.Dataset` api.
        netcdf_format : str
            Underlying netCDF file format, one of 'NETCDF4', 'NETCDF4_CLASSIC',
            'NETCDF3_CLASSIC' or 'NETCDF3_64BIT'. Default is 'NETCDF4' format.
        compute : bool, default=True
            If ``True``, delayed variable saves will be completed on exit from the Saver
            context (after first closing the target file), equivalent to
            :meth:`complete()`.

            If ``False``, the file is created and closed without writing the data of
            variables for which the source data was lazy.  These writes can be
            completed later, see :meth:`delayed_completion`.

            .. note::
                If ``filename`` is an open dataset, rather than a filepath, then the
                caller must specify ``compute=False``, **close the dataset**, and
                complete delayed saving afterwards.
                If ``compute`` is ``True`` in this case, an error is raised.
                This is because lazy content must be written by delayed save operations,
                which will only succeed if the dataset can be (re-)opened for writing.
                See :func:`save`.

        Returns
        -------
        None

        Example
        -------
        >>> import iris
        >>> from iris.fileformats.netcdf.saver import Saver
        >>> cubes = iris.load(iris.sample_data_path('atlantic_profiles.nc'))
        >>> with Saver("tmp.nc", "NETCDF4") as sman:
        ...     # Iterate through the cubelist.
        ...     for cube in cubes:
        ...         sman.write(cube)


        """
        if netcdf_format not in [
            "NETCDF4",
            "NETCDF4_CLASSIC",
            "NETCDF3_CLASSIC",
            "NETCDF3_64BIT",
        ]:
            raise ValueError("Unknown netCDF file format, got %r" % netcdf_format)

        # All persistent variables

        self._name_coord_map = CFNameCoordMap()
        """CF name mapping with iris coordinates."""

        self._dim_names_and_coords = CFNameCoordMap()
        """Map of dimensions to characteristic coordinates with which they are identified."""

        self._coord_systems = []
        """List of grid mappings added to the file."""

        self._existing_dim = {}
        """A dictionary, listing dimension names and corresponding length."""

        self._mesh_dims = {}
        """A map from meshes to their actual file dimensions (names).
           NB: might not match those of the mesh, if they were 'incremented'."""

        self._formula_terms_cache = {}
        """dictionary, mapping formula terms to owner cf variable name."""

        self.filepath = None  # this line just for the API page -- value is set later
        """Target filepath."""

        self.compute = compute
        """Whether to complete delayed saves on exit."""

        self.file_write_lock = (
            None  # this line just for the API page -- value is set later
        )
        """The file-write-lock *type* actually depends on the dask scheduler type.
           A per-file write lock to prevent dask attempting overlapping writes."""

        # A list of delayed writes for lazy saving
        # a list of couples (source, target).
        self._delayed_writes = []

        # Detect if we were passed a pre-opened dataset (or something like one)
        self._to_open_dataset = hasattr(filename, "createVariable")
        if self._to_open_dataset:
            # We were passed a *dataset*, so we don't open (or close) one of our own.
            self._dataset = filename
            if compute:
                msg = (
                    "Cannot save to a user-provided dataset with 'compute=True'. "
                    "Please use 'compute=False' and complete delayed saving in the "
                    "calling code after the file is closed."
                )
                raise ValueError(msg)

            # Put it inside a _thread_safe_nc wrapper to ensure thread-safety.
            # Except if it already is one, since they forbid "re-wrapping".
            if not hasattr(self._dataset, "THREAD_SAFE_FLAG"):
                self._dataset = _thread_safe_nc.DatasetWrapper.from_existing(
                    self._dataset
                )

            # In this case the dataset gives a filepath, not the other way around.
            self.filepath = self._dataset.filepath()

        else:
            # Given a filepath string/path : create a dataset from that
            try:
                self.filepath = os.path.abspath(filename)
                self._dataset = _thread_safe_nc.DatasetWrapper(
                    self.filepath, mode="w", format=netcdf_format
                )
            except RuntimeError:
                dir_name = os.path.dirname(self.filepath)
                if not os.path.isdir(dir_name):
                    msg = "No such file or directory: {}".format(dir_name)
                    raise IOError(msg)
                if not os.access(dir_name, os.R_OK | os.W_OK):
                    msg = "Permission denied: {}".format(self.filepath)
                    raise IOError(msg)
                else:
                    raise

        self.file_write_lock = _dask_locks.get_worker_lock(self.filepath)

    def __enter__(self):
        return self

    def __exit__(self, type, value, traceback):
        """Flush any buffered data to the CF-netCDF file before closing."""
        self._dataset.sync()
        if not self._to_open_dataset:
            # Only close if the Saver created it.
            self._dataset.close()
            # Complete after closing, if required
            if self.compute:
                self.complete()

    def write(
        self,
        cube,
        local_keys=None,
        unlimited_dimensions=None,
        zlib=False,
        complevel=4,
        shuffle=True,
        fletcher32=False,
        contiguous=False,
        chunksizes=None,
        endian="native",
        least_significant_digit=None,
        packing=None,
        fill_value=None,
    ):
        """Wrap for saving cubes to a NetCDF file.

        Parameters
        ----------
        cube : :class:`iris.cube.Cube`
            A :class:`iris.cube.Cube` to be saved to a netCDF file.
        local_keys : iterable of str, optional
            An iterable of cube attribute keys. Any cube attributes with
            matching keys will become attributes on the data variable rather
            than global attributes.

            .. note::

                Has no effect if :attr:`iris.FUTURE.save_split_attrs` is ``True``.
        unlimited_dimensions : iterable of str and/or :class:`iris.coords.Coord`, optional
            List of coordinate names (or coordinate objects)
            corresponding to coordinate dimensions of `cube` to save with the
            NetCDF dimension variable length 'UNLIMITED'. By default, no
            unlimited dimensions are saved. Only the 'NETCDF4' format
            supports multiple 'UNLIMITED' dimensions.
        zlib : bool, default=False
            If `True`, the data will be compressed in the netCDF file using
            gzip compression (default `False`).
        complevel : int, default=4
            An integer between 1 and 9 describing the level of compression
            desired (default 4). Ignored if `zlib=False`.
        shuffle : bool, default=True
            If `True`, the HDF5 shuffle filter will be applied before
            compressing the data (default `True`). This significantly improves
            compression. Ignored if `zlib=False`.
        fletcher32 : bool, default=False
            If `True`, the Fletcher32 HDF5 checksum algorithm is activated to
            detect errors. Default `False`.
        contiguous : bool, default=False
            If `True`, the variable data is stored contiguously on disk.
            Default `False`. Setting to `True` for a variable with an unlimited
            dimension will trigger an error.
        chunksizes : tuple of int, optional
            Used to manually specify the HDF5 chunksizes for each dimension of
            the variable. A detailed discussion of HDF chunking and I/O
            performance is available
            `here <https://www.unidata.ucar.edu/software/netcdf/documentation/NUG/netcdf_perf_chunking.html>`__.
            Basically, you want the chunk size for each dimension to match
            as closely as possible the size of the data block that users will
            read from the file. `chunksizes` cannot be set if `contiguous=True`.
        endian : str, default="native"
            Used to control whether the data is stored in little or big endian
            format on disk. Possible values are 'little', 'big' or 'native'
            (default). The library will automatically handle endian conversions
            when the data is read, but if the data is always going to be read
            on a computer with the opposite format as the one used to create
            the file, there may be some performance advantage to be gained by
            setting the endian-ness.
        least_significant_digit : int, optional
            If `least_significant_digit` is specified, variable data will be
            truncated (quantized). In conjunction with `zlib=True` this
            produces 'lossy', but significantly more efficient compression. For
            example, if `least_significant_digit=1`, data will be quantized
            using `numpy.around(scale*data)/scale`, where `scale = 2**bits`,
            and `bits` is determined so that a precision of 0.1 is retained (in
            this case `bits=4`). From
            `here <https://www.esrl.noaa.gov/psd/data/gridded/conventions/cdc_netcdf_standard.shtml>`__:
            "least_significant_digit -- power of ten of the smallest decimal
            place in unpacked data that is a reliable value". Default is
            `None`, or no quantization, or 'lossless' compression.
        packing : type or str or dict or list, optional
            A numpy integer datatype (signed or unsigned) or a string that
            describes a numpy integer dtype(i.e. 'i2', 'short', 'u4') or a
            dict of packing parameters as described below. This provides
            support for netCDF data packing as described
            `here <https://www.unidata.ucar.edu/software/netcdf/documentation/NUG/best_practices.html#bp_Packed-Data-Values>`__.
            If this argument is a type (or type string), appropriate values of
            scale_factor and add_offset will be automatically calculated based
            on `cube.data` and possible masking. For more control, pass a dict
            with one or more of the following keys: `dtype` (required),
            `scale_factor` and `add_offset`. Note that automatic calculation of
            packing parameters will trigger loading of lazy data; set them
            manually using a dict to avoid this. The default is `None`, in
            which case the datatype is determined from the cube and no packing
            will occur.
        fill_value : optional
            The value to use for the `_FillValue` attribute on the netCDF
            variable. If `packing` is specified the value of `fill_value`
            should be in the domain of the packed data.

        Returns
        -------
        None.

        Notes
        -----
        The `zlib`, `complevel`, `shuffle`, `fletcher32`, `contiguous`,
        `chunksizes` and `endian` keywords are silently ignored for netCDF
        3 files that do not use HDF5.

        """
        # TODO: when iris.FUTURE.save_split_attrs defaults to True, we can deprecate the
        #  "local_keys" arg, and finally remove it when we finally remove the
        #  save_split_attrs switch.
        if unlimited_dimensions is None:
            unlimited_dimensions = []

        cf_profile_available = iris.site_configuration.get("cf_profile") not in [
            None,
            False,
        ]
        if cf_profile_available:
            # Perform a CF profile of the cube. This may result in an exception
            # being raised if mandatory requirements are not satisfied.
            profile = iris.site_configuration["cf_profile"](cube)

        # Ensure that attributes are CF compliant and if possible to make them
        # compliant.
        self.check_attribute_compliance(cube, cube.dtype)
        for coord in cube.coords():
            self.check_attribute_compliance(coord, coord.dtype)

        # Get suitable dimension names.
        mesh_dimensions, cube_dimensions = self._get_dim_names(cube)

        # Create all the CF-netCDF data dimensions.
        # Put mesh dims first, then non-mesh dims in cube-occurring order.
        nonmesh_dimensions = [
            dim for dim in cube_dimensions if dim not in mesh_dimensions
        ]
        all_dimensions = mesh_dimensions + nonmesh_dimensions
        self._create_cf_dimensions(cube, all_dimensions, unlimited_dimensions)

        # Create the mesh components, if there is a mesh.
        # We do this before creating the data-var, so that mesh vars precede
        # data-vars in the file.
        cf_mesh_name = self._add_mesh(cube)

        # Create the associated cube CF-netCDF data variable.
        cf_var_cube = self._create_cf_data_variable(
            cube,
            cube_dimensions,
            local_keys,
            zlib=zlib,
            complevel=complevel,
            shuffle=shuffle,
            fletcher32=fletcher32,
            contiguous=contiguous,
            chunksizes=chunksizes,
            endian=endian,
            least_significant_digit=least_significant_digit,
            packing=packing,
            fill_value=fill_value,
        )

        # Associate any mesh with the data-variable.
        # N.B. _add_mesh cannot do this, as we want to put mesh variables
        # before data-variables in the file.
        if cf_mesh_name is not None:
            _setncattr(cf_var_cube, "mesh", cf_mesh_name)
            _setncattr(cf_var_cube, "location", cube.location)

        # Add coordinate variables.
        self._add_dim_coords(cube, cube_dimensions)

        # Add the auxiliary coordinate variables and associate the data
        # variable to them
        self._add_aux_coords(cube, cf_var_cube, cube_dimensions)

        # Add the cell_measures variables and associate the data
        # variable to them
        self._add_cell_measures(cube, cf_var_cube, cube_dimensions)

        # Add the ancillary_variables variables and associate the data variable
        # to them
        self._add_ancillary_variables(cube, cf_var_cube, cube_dimensions)

        # Add the formula terms to the appropriate cf variables for each
        # aux factory in the cube.
        self._add_aux_factories(cube, cf_var_cube, cube_dimensions)

        if not iris.FUTURE.save_split_attrs:
            # In the "old" way, we update global attributes as we go.
            # Add data variable-only attribute names to local_keys.
            if local_keys is None:
                local_keys = set()
            else:
                local_keys = set(local_keys)
            local_keys.update(_CF_DATA_ATTRS, _UKMO_DATA_ATTRS)

            # Add global attributes taking into account local_keys.
            cube_attributes = cube.attributes
            global_attributes = {
                k: v
                for k, v in cube_attributes.items()
                if (k not in local_keys and k.lower() != "conventions")
            }
            self.update_global_attributes(global_attributes)

        if cf_profile_available:
            cf_patch = iris.site_configuration.get("cf_patch")
            if cf_patch is not None:
                # Perform a CF patch of the dataset.
                cf_patch(profile, self._dataset, cf_var_cube)
            else:
                msg = "cf_profile is available but no {} defined.".format("cf_patch")
                warnings.warn(msg, category=iris.warnings.IrisCfSaveWarning)

    @staticmethod
    def check_attribute_compliance(container, data_dtype):
        """Check attributte complliance."""

        def _coerce_value(val_attr, val_attr_value, data_dtype):
            val_attr_tmp = np.array(val_attr_value, dtype=data_dtype)
            if (val_attr_tmp != val_attr_value).any():
                msg = '"{}" is not of a suitable value ({})'
                raise ValueError(msg.format(val_attr, val_attr_value))
            return val_attr_tmp

        # Ensure that conflicting attributes are not provided.
        if (
            container.attributes.get("valid_min") is not None
            or container.attributes.get("valid_max") is not None
        ) and container.attributes.get("valid_range") is not None:
            msg = (
                'Both "valid_range" and "valid_min" or "valid_max" '
                "attributes present."
            )
            raise ValueError(msg)

        # Ensure correct datatype
        for val_attr in ["valid_range", "valid_min", "valid_max"]:
            val_attr_value = container.attributes.get(val_attr)
            if val_attr_value is not None:
                val_attr_value = np.asarray(val_attr_value)
                if data_dtype.itemsize == 1:
                    # Allow signed integral type
                    if val_attr_value.dtype.kind == "i":
                        continue
                new_val = _coerce_value(val_attr, val_attr_value, data_dtype)
                container.attributes[val_attr] = new_val

    def update_global_attributes(self, attributes=None, **kwargs):
        """Update the CF global attributes.

        Update the CF global attributes based on the provided
        iterable/dictionary and/or keyword arguments.

        Parameters
        ----------
        attributes : dict or iterable of key, value pairs, optional
            CF global attributes to be updated.
        """
        # TODO: when when iris.FUTURE.save_split_attrs is removed, this routine will
        # only be called once: it can reasonably be renamed "_set_global_attributes",
        # and the 'kwargs' argument can be removed.
        if attributes is not None:
            # Handle sequence e.g. [('fruit', 'apple'), ...].
            if not hasattr(attributes, "keys"):
                attributes = dict(attributes)

            for attr_name in sorted(attributes):
                _setncattr(self._dataset, attr_name, attributes[attr_name])

        for attr_name in sorted(kwargs):
            _setncattr(self._dataset, attr_name, kwargs[attr_name])

    def _create_cf_dimensions(self, cube, dimension_names, unlimited_dimensions=None):
        """Create the CF-netCDF data dimensions.

        Parameters
        ----------
        cube : :class:`iris.cube.Cube`
            A :class:`iris.cube.Cube` in which to lookup coordinates.
        dimension_names :
        unlimited_dimensions : iterable of strings and/or :class:`iris.coords.Coord` objects):
            List of coordinates to make unlimited (None by default).

        Returns
        -------
        None.

        """
        unlimited_dim_names = []
        if unlimited_dimensions is not None:
            for coord in unlimited_dimensions:
                try:
                    coord = cube.coord(name_or_coord=coord, dim_coords=True)
                except iris.exceptions.CoordinateNotFoundError:
                    # coordinate isn't used for this cube, but it might be
                    # used for a different one
                    pass
                else:
                    dim_name = self._get_coord_variable_name(cube, coord)
                    unlimited_dim_names.append(dim_name)

        for dim_name in dimension_names:
            # NOTE: these dim-names have been chosen by _get_dim_names, and
            # were already checked+fixed to avoid any name collisions.
            if dim_name not in self._dataset.dimensions:
                if dim_name in unlimited_dim_names:
                    size = None
                else:
                    size = self._existing_dim[dim_name]
                self._dataset.createDimension(dim_name, size)

    def _add_mesh(self, cube_or_mesh):
        """Add the cube's mesh, and all related variables to the dataset.

        Add the cube's mesh, and all related variables to the dataset.
        Includes all the mesh-element coordinate and connectivity variables.

        .. note::

            Here, we do *not* add the relevant referencing attributes to the
            data-variable, because we want to create the data-variable later.

        Parameters
        ----------
        cube_or_mesh : :class:`iris.cube.Cube` or :class:`iris.mesh.MeshXY`
            The Cube or Mesh being saved to the netCDF file.

        Returns
        -------
        str or None
            The name of the mesh variable created, or None if the cube does not
            have a mesh.

        """
        cf_mesh_name = None

        # Do cube- or -mesh-based save
        from iris.cube import Cube

        if isinstance(cube_or_mesh, Cube):
            cube = cube_or_mesh
            mesh = cube.mesh
        else:
            cube = None  # The underlying routines must support this !
            mesh = cube_or_mesh

        if mesh:
            cf_mesh_name = self._name_coord_map.name(mesh)
            if cf_mesh_name is None:
                # Not already present : create it
                cf_mesh_name = self._create_mesh(mesh)
                self._name_coord_map.append(cf_mesh_name, mesh)

                cf_mesh_var = self._dataset.variables[cf_mesh_name]

                # Get the mesh-element dim names.
                mesh_dims = self._mesh_dims[mesh]

                # Add all the element coordinate variables.
                for location in MESH_ELEMENTS:
                    coords_meshobj_attr = f"{location}_coords"
                    coords_file_attr = f"{location}_coordinates"
                    mesh_coords = getattr(mesh, coords_meshobj_attr, None)
                    if mesh_coords:
                        coord_names = []
                        for coord in mesh_coords:
                            if coord is None:
                                continue  # an awkward thing that mesh.coords does
                            coord_name = self._create_generic_cf_array_var(
                                cube_or_mesh,
                                [],
                                coord,
                                element_dims=(mesh_dims[location],),
                            )
                            # Only created once per file, but need to fetch the
                            #  name later in _add_inner_related_vars().
                            self._name_coord_map.append(coord_name, coord)
                            coord_names.append(coord_name)
                        # Record the coordinates (if any) on the mesh variable.
                        if coord_names:
                            coord_names = " ".join(coord_names)
                            _setncattr(cf_mesh_var, coords_file_attr, coord_names)

                # Add all the connectivity variables.
                # pre-fetch the set + ignore "None"s, which are empty slots.
                conns = [conn for conn in mesh.all_connectivities if conn is not None]
                for conn in conns:
                    # Get the connectivity role, = "{loc1}_{loc2}_connectivity".
                    cf_conn_attr_name = conn.cf_role
                    loc_from, loc_to, _ = cf_conn_attr_name.split("_")
                    # Construct a trailing dimension name.
                    last_dim = f"{cf_mesh_name}_{loc_from}_N_{loc_to}s"
                    # Create if it does not already exist.
                    if last_dim not in self._dataset.dimensions:
                        while last_dim in self._dataset.variables:
                            # Also avoid collision with variable names.
                            # See '_get_dim_names' for reason.
                            last_dim = self._increment_name(last_dim)
                        length = conn.shape[1 - conn.location_axis]
                        self._dataset.createDimension(last_dim, length)

                    # Create variable.
                    # NOTE: for connectivities *with missing points*, this will use a
                    # fixed standard fill-value of -1.  In that case, we create the
                    # variable with a '_FillValue' property, which can only be done
                    # when it is first created.
                    loc_dim_name = mesh_dims[loc_from]
                    conn_dims = (loc_dim_name, last_dim)
                    if conn.location_axis == 1:
                        # Has the 'other' dimension order, =reversed
                        conn_dims = conn_dims[::-1]
                    if iris.util.is_masked(conn.core_indices()):
                        # Flexible mesh.
                        fill_value = -1
                    else:
                        fill_value = None
                    cf_conn_name = self._create_generic_cf_array_var(
                        cube_or_mesh,
                        [],
                        conn,
                        element_dims=conn_dims,
                        fill_value=fill_value,
                    )
                    # Add essential attributes to the Connectivity variable.
                    cf_conn_var = self._dataset.variables[cf_conn_name]
                    _setncattr(cf_conn_var, "cf_role", cf_conn_attr_name)
                    _setncattr(cf_conn_var, "start_index", conn.start_index)

                    # Record the connectivity on the parent mesh var.
                    _setncattr(cf_mesh_var, cf_conn_attr_name, cf_conn_name)
                    # If the connectivity had the 'alternate' dimension order, add the
                    # relevant dimension property
                    if conn.location_axis == 1:
                        loc_dim_attr = f"{loc_from}_dimension"
                        # Should only get here once.
                        assert loc_dim_attr not in cf_mesh_var.ncattrs()
                        _setncattr(cf_mesh_var, loc_dim_attr, loc_dim_name)

        return cf_mesh_name

    def _add_inner_related_vars(
        self, cube, cf_var_cube, dimension_names, coordlike_elements
    ):
        """Create a set of variables for aux-coords, ancillaries or cell-measures.

        Create a set of variables for aux-coords, ancillaries or cell-measures,
        and attach them to the parent data variable.

        """
        if coordlike_elements:
            # Choose the appropriate parent attribute
            elem_type = type(coordlike_elements[0])
            if elem_type in (AuxCoord, DimCoord):
                role_attribute_name = "coordinates"
            elif elem_type == AncillaryVariable:
                role_attribute_name = "ancillary_variables"
            else:
                # We *only* handle aux-coords, cell-measures and ancillaries
                assert elem_type == CellMeasure
                role_attribute_name = "cell_measures"

            # Add CF-netCDF variables for the given cube components.
            element_names = []
            for element in sorted(
                coordlike_elements, key=lambda element: element.name()
            ):
                # Reuse, or create, the associated CF-netCDF variable.
                cf_name = self._name_coord_map.name(element)
                if cf_name is None:
                    # Not already present : create it
                    cf_name = self._create_generic_cf_array_var(
                        cube, dimension_names, element
                    )
                    self._name_coord_map.append(cf_name, element)

                if role_attribute_name == "cell_measures":
                    # In the case of cell-measures, the attribute entries are not just
                    # a var_name, but each have the form "<measure>: <varname>".
                    cf_name = "{}: {}".format(element.measure, cf_name)

                element_names.append(cf_name)

            # Add CF-netCDF references to the primary data variable.
            if element_names:
                variable_names = " ".join(sorted(element_names))
                _setncattr(cf_var_cube, role_attribute_name, variable_names)

    def _add_aux_coords(self, cube, cf_var_cube, dimension_names):
        """Add aux. coordinate to the dataset and associate with the data variable.

        Parameters
        ----------
        cube : :class:`iris.cube.Cube`
            A :class:`iris.cube.Cube` to be saved to a netCDF file.
        cf_var_cube : :class:`netcdf.netcdf_variable`
            A cf variable cube representation.
        dimension_names : list
            Names associated with the dimensions of the cube.
        """
        from iris.mesh.components import (
            MeshEdgeCoords,
            MeshFaceCoords,
            MeshNodeCoords,
            MeshXY,
        )

        # Exclude any mesh coords, which are bundled in with the aux-coords.
        coords_to_add = [
            coord for coord in cube.aux_coords if not hasattr(coord, "mesh")
        ]

        # Include any relevant mesh location coordinates.
        mesh: MeshXY | None = getattr(cube, "mesh")
        mesh_location: str | None = getattr(cube, "location")
        if mesh and mesh_location:
            location_coords: MeshNodeCoords | MeshEdgeCoords | MeshFaceCoords = getattr(
                mesh, f"{mesh_location}_coords"
            )
            coords_to_add.extend(list(location_coords))

        return self._add_inner_related_vars(
            cube,
            cf_var_cube,
            dimension_names,
            coords_to_add,
        )

    def _add_cell_measures(self, cube, cf_var_cube, dimension_names):
        """Add cell measures to the dataset and associate with the data variable.

        Parameters
        ----------
        cube : :class:`iris.cube.Cube`
            A :class:`iris.cube.Cube` to be saved to a netCDF file.
        cf_var_cube : :class:`netcdf.netcdf_variable`
            A cf variable cube representation.
        dimension_names : list
            Names associated with the dimensions of the cube.
        """
        return self._add_inner_related_vars(
            cube,
            cf_var_cube,
            dimension_names,
            cube.cell_measures(),
        )

    def _add_ancillary_variables(self, cube, cf_var_cube, dimension_names):
        """Add ancillary variables measures to the dataset and associate with the data variable.

        Parameters
        ----------
        cube : :class:`iris.cube.Cube`
            A :class:`iris.cube.Cube` to be saved to a netCDF file.
        cf_var_cube : :class:`netcdf.netcdf_variable`
            A cf variable cube representation.
        dimension_names : list
            Names associated with the dimensions of the cube.
        """
        return self._add_inner_related_vars(
            cube,
            cf_var_cube,
            dimension_names,
            cube.ancillary_variables(),
        )

    def _add_dim_coords(self, cube, dimension_names):
        """Add coordinate variables to NetCDF dataset.

        Parameters
        ----------
        cube : :class:`iris.cube.Cube`
            A :class:`iris.cube.Cube` to be saved to a netCDF file.
        dimension_names : list
            Names associated with the dimensions of the cube.
        """
        # Ensure we create the netCDF coordinate variables first.
        for coord in cube.dim_coords:
            # Create the associated coordinate CF-netCDF variable.
            if coord not in self._name_coord_map.coords:
                # Not already present : create it
                cf_name = self._create_generic_cf_array_var(
                    cube, dimension_names, coord
                )
                self._name_coord_map.append(cf_name, coord)

    def _add_aux_factories(self, cube, cf_var_cube, dimension_names):
        """Represent the presence of dimensionless vertical coordinates.

        Modify the variables of the NetCDF dataset to represent
        the presence of dimensionless vertical coordinates based on
        the aux factories of the cube (if any).

        Parameters
        ----------
        cube : :class:`iris.cube.Cube`
            A :class:`iris.cube.Cube` to be saved to a netCDF file.
        cf_var_cube : :class:`netcdf.netcdf_variable`
            CF variable cube representation.
        dimension_names : list
            Names associated with the dimensions of the cube.
        """
        primaries = []
        for factory in cube.aux_factories:
            factory_defn = _FACTORY_DEFNS.get(type(factory), None)
            if factory_defn is None:
                msg = "Unable to determine formula terms for AuxFactory: {!r}".format(
                    factory
                )
                warnings.warn(msg, category=iris.warnings.IrisSaveWarning)
            else:
                # Override `standard_name`, `long_name`, and `axis` of the
                # primary coord that signals the presence of a dimensionless
                # vertical coord, then set the `formula_terms` attribute.
                primary_coord = factory.dependencies[factory_defn.primary]
                if primary_coord in primaries:
                    msg = (
                        "Cube {!r} has multiple aux factories that share "
                        "a common primary coordinate {!r}. Unable to save "
                        "to netCDF as having multiple formula terms on a "
                        "single coordinate is not supported."
                    )
                    raise ValueError(msg.format(cube, primary_coord.name()))
                primaries.append(primary_coord)

                cf_name = self._name_coord_map.name(primary_coord)
                cf_var = self._dataset.variables[cf_name]

                names = {
                    key: self._name_coord_map.name(coord)
                    for key, coord in factory.dependencies.items()
                }
                formula_terms = factory_defn.formula_terms_format.format(**names)
                std_name = factory_defn.std_name

                if hasattr(cf_var, "formula_terms"):
                    if (
                        cf_var.formula_terms != formula_terms
                        or cf_var.standard_name != std_name
                    ):
                        # TODO: We need to resolve this corner-case where
                        #  the dimensionless vertical coordinate containing
                        #  the formula_terms is a dimension coordinate of
                        #  the associated cube and a new alternatively named
                        #  dimensionless vertical coordinate is required
                        #  with new formula_terms and a renamed dimension.
                        if cf_name in dimension_names:
                            msg = "Unable to create dimensonless vertical coordinate."
                            raise ValueError(msg)
                        key = (cf_name, std_name, formula_terms)
                        name = self._formula_terms_cache.get(key)
                        if name is None:
                            # Create a new variable
                            name = self._create_generic_cf_array_var(
                                cube, dimension_names, primary_coord
                            )
                            cf_var = self._dataset.variables[name]
                            _setncattr(cf_var, "standard_name", std_name)
                            _setncattr(cf_var, "axis", "Z")
                            # Update the formula terms.
                            ft = formula_terms.split()
                            ft = [name if t == cf_name else t for t in ft]
                            _setncattr(cf_var, "formula_terms", " ".join(ft))
                            # Update the cache.
                            self._formula_terms_cache[key] = name
                        # Update the associated cube variable.
                        coords = cf_var_cube.coordinates.split()
                        coords = [name if c == cf_name else c for c in coords]
                        _setncattr(cf_var_cube, "coordinates", " ".join(coords))
                else:
                    _setncattr(cf_var, "standard_name", std_name)
                    _setncattr(cf_var, "axis", "Z")
                    _setncattr(cf_var, "formula_terms", formula_terms)

    def _get_dim_names(self, cube_or_mesh):
        """Determine suitable CF-netCDF data dimension names.

        Parameters
        ----------
        cube_or_mesh : :class:`iris.cube.Cube` or :class:`iris.mesh.MeshXY`
            The Cube or Mesh being saved to the netCDF file.

        Returns
        -------
        mesh_dimensions : list of str
            A list of the mesh dimensions of the attached mesh, if any.
        cube_dimensions : list of str
            A lists of dimension names for each dimension of the cube.

        Notes
        -----
        The returned lists are in the preferred file creation order.
        One of the mesh dimensions will typically also appear in the cube
        dimensions.

        """

        def record_dimension(names_list, dim_name, length, matching_coords=None):
            """Record a file dimension, its length and associated "coordinates".

            Record a file dimension, its length and associated "coordinates"
            (which may in fact also be connectivities).

            If the dimension has been seen already, check that it's length
            matches the earlier finding.

            """
            if matching_coords is None:
                matching_coords = []
            if dim_name not in self._existing_dim:
                self._existing_dim[dim_name] = length
            else:
                # Make sure we never re-write one, though it's really not
                # clear how/if this could ever actually happen.
                existing_length = self._existing_dim[dim_name]
                if length != existing_length:
                    msg = (
                        "Netcdf saving error : existing dimension "
                        f'"{dim_name}" has length {existing_length}, '
                        f"but occurrence in cube {cube} has length {length}"
                    )
                    raise ValueError(msg)

            # Record given "coords" (sort-of, maybe connectivities) to be
            # identified with this dimension: add to the already-seen list.
            existing_coords = self._dim_names_and_coords.coords
            for coord in matching_coords:
                if coord not in existing_coords:
                    self._dim_names_and_coords.append(dim_name, coord)

            # Add the latest name to the list passed in.
            names_list.append(dim_name)

        # Choose cube or mesh saving.
        from iris.cube import Cube

        if isinstance(cube_or_mesh, Cube):
            # there is a mesh, only if the cube has one
            cube = cube_or_mesh
            mesh = cube.mesh
        else:
            # there is no cube, only a mesh
            cube = None
            mesh = cube_or_mesh

        # Get info on mesh, first.
        mesh_dimensions = []
        if mesh is None:
            cube_mesh_dim = None
        else:
            # Identify all the mesh dimensions.
            mesh_location_dimnames = {}
            # NOTE: one of these will be a cube dimension, but that one does not
            # get any special handling.  We *do* want to list/create them in a
            # definite order (node,edge,face), and before non-mesh dimensions.
            for location in MESH_ELEMENTS:
                # Find if this location exists in the mesh, and a characteristic
                # coordinate to identify it with.
                # To use only _required_ UGRID components, we use a location
                # coord for nodes, but a connectivity for faces/edges
                if location == "node":
                    # For nodes, identify the dim with a coordinate variable.
                    # Selecting the X-axis one for definiteness.
                    dim_coords = mesh.coords(location="node", axis="x")
                else:
                    # For face/edge, use the relevant "optionally required"
                    # connectivity variable.
                    cf_role = f"{location}_node_connectivity"
                    dim_coords = mesh.connectivities(cf_role=cf_role)
                if len(dim_coords) > 0:
                    # As the mesh contains this location, we want to include this
                    # dim in our returned mesh dims.
                    # We should have 1 identifying variable (of either type).
                    assert len(dim_coords) == 1
                    dim_element = dim_coords[0]
                    dim_name = self._dim_names_and_coords.name(dim_element)
                    if dim_name is None:
                        # No existing dim matches this, so assign a new name
                        if location == "node":
                            # always 1-d
                            (dim_length,) = dim_element.shape
                        else:
                            # extract source dim, respecting dim-ordering
                            dim_length = dim_element.shape[dim_element.location_axis]
                        # Name it for the relevant mesh dimension
                        location_dim_attr = f"{location}_dimension"
                        dim_name = getattr(mesh, location_dim_attr)
                        # NOTE: This cannot currently be empty, as a MeshXY
                        # "invents" dimension names which were not given.
                        assert dim_name is not None
                        # Ensure it is a valid variable name.
                        dim_name = self.cf_valid_var_name(dim_name)
                        # Disambiguate if it has the same name as an existing
                        # dimension.
                        # NOTE: *OR* if it matches the name of an existing file
                        # variable.  Because there is a bug ...
                        # See https://github.com/Unidata/netcdf-c/issues/1772
                        # N.B. the workarounds here *ONLY* function because the
                        # caller (write) will not create any more variables
                        # in between choosing dim names (here), and creating
                        # the new dims (via '_create_cf_dimensions').
                        while (
                            dim_name in self._existing_dim
                            or dim_name in self._dataset.variables
                        ):
                            dim_name = self._increment_name(dim_name)

                        # Record the new dimension.
                        record_dimension(
                            mesh_dimensions, dim_name, dim_length, dim_coords
                        )

                    # Store the mesh dims indexed by location
                    mesh_location_dimnames[location] = dim_name

            if cube is None:
                cube_mesh_dim = None
            else:
                # Finally, identify the cube dimension which maps to the mesh: this
                # is used below to recognise the mesh among the cube dimensions.
                any_mesh_coord = cube.coords(mesh_coords=True)[0]
                (cube_mesh_dim,) = any_mesh_coord.cube_dims(cube)

            # Record actual file dimension names for each mesh saved.
            self._mesh_dims[mesh] = mesh_location_dimnames

        # Get the cube dimensions, in order.
        cube_dimensions = []
        if cube is not None:
            for dim in range(cube.ndim):
                if dim == cube_mesh_dim:
                    # Handle a mesh dimension: we already named this.
                    dim_coords = []
                    dim_name = self._mesh_dims[mesh][cube.location]
                else:
                    # Get a name from the dim-coord (if any).
                    dim_coords = cube.coords(dimensions=dim, dim_coords=True)
                    if dim_coords:
                        # Derive a dim name from a coord.
                        coord = dim_coords[0]  # always have at least one

                        # Add only dimensions that have not already been added.
                        dim_name = self._dim_names_and_coords.name(coord)
                        if dim_name is None:
                            # Not already present : create  a unique dimension name
                            # from the coord.
                            dim_name = self._get_coord_variable_name(cube, coord)
                            # Disambiguate if it has the same name as an
                            # existing dimension.
                            # OR if it matches an existing file variable name.
                            # NOTE: check against variable names is needed
                            # because of a netcdf bug ... see note in the
                            # mesh dimensions block above.
                            while (
                                dim_name in self._existing_dim
                                or dim_name in self._dataset.variables
                            ):
                                dim_name = self._increment_name(dim_name)

                    else:
                        # No CF-netCDF coordinates describe this data dimension.
                        # Make up a new, distinct dimension name
                        dim_name = f"dim{dim}"
                        # Increment name if conflicted with one already existing
                        # (or planned)
                        # NOTE: check against variable names is needed because
                        # of a netcdf bug ... see note in the mesh dimensions
                        # block above.
                        while (
                            dim_name in self._existing_dim
                            and (self._existing_dim[dim_name] != cube.shape[dim])
                        ) or dim_name in self._dataset.variables:
                            dim_name = self._increment_name(dim_name)

                # Record the dimension.
                record_dimension(cube_dimensions, dim_name, cube.shape[dim], dim_coords)

        return mesh_dimensions, cube_dimensions

    @staticmethod
    def cf_valid_var_name(var_name):
        """Return a valid CF var_name given a potentially invalid name.

        Parameters
        ----------
        var_name : str
            The var_name to normalise.

        Returns
        -------
        str
            The var_name suitable for passing through for variable creation.

        """
        # Replace invalid characters with an underscore ("_").
        var_name = re.sub(r"[^a-zA-Z0-9]", "_", var_name)
        # Ensure the variable name starts with a letter.
        if re.match(r"^[^a-zA-Z]", var_name):
            var_name = "var_{}".format(var_name)
        return var_name

    @staticmethod
    def _cf_coord_standardised_units(coord):
        """Determine a suitable units from a given coordinate.

        Parameters
        ----------
        coord : :class:`iris.coords.Coord`
            A coordinate of a cube.

        Returns
        -------
        units
            The (standard_name, long_name, unit) of the given
            :class:`iris.coords.Coord` instance.
        """
        units = str(coord.units)
        # Set the 'units' of 'latitude' and 'longitude' coordinates specified
        # in 'degrees' to 'degrees_north' and 'degrees_east' respectively,
        # as defined in the CF conventions for netCDF files: sections 4.1 and
        # 4.2.
        if (
            isinstance(coord.coord_system, iris.coord_systems.GeogCS)
            or coord.coord_system is None
        ) and coord.units == "degrees":
            if coord.standard_name == "latitude":
                units = "degrees_north"
            elif coord.standard_name == "longitude":
                units = "degrees_east"

        return units

    def _ensure_valid_dtype(self, values, src_name, src_object):
        # NetCDF3 and NetCDF4 classic do not support int64 or unsigned ints,
        # so we check if we can store them as int32 instead.
        if (
            np.issubdtype(values.dtype, np.int64)
            or np.issubdtype(values.dtype, np.unsignedinteger)
        ) and self._dataset.file_format in (
            "NETCDF3_CLASSIC",
            "NETCDF3_64BIT",
            "NETCDF4_CLASSIC",
        ):
            val_min, val_max = (values.min(), values.max())
            if is_lazy_data(values):
                val_min, val_max = _co_realise_lazy_arrays([val_min, val_max])
            # Cast to an integer type supported by netCDF3.
            can_cast = all([np.can_cast(m, np.int32) for m in (val_min, val_max)])
            if not can_cast:
                msg = (
                    "The data type of {} {!r} is not supported by {} and"
                    " its values cannot be safely cast to a supported"
                    " integer type."
                )
                msg = msg.format(src_name, src_object, self._dataset.file_format)
                raise ValueError(msg)
            values = values.astype(np.int32)
        return values

    def _create_cf_bounds(self, coord, cf_var, cf_name):
        """Create the associated CF-netCDF bounds variable.

        Parameters
        ----------
        coord : :class:`iris.coords.Coord`
            A coordinate of a cube.
        cf_var :
            CF-netCDF variable.
        cf_name : str
            Name of the CF-NetCDF variable.

        Returns
        -------
        None

        """
        if hasattr(coord, "has_bounds") and coord.has_bounds():
            # Get the values in a form which is valid for the file format.
            bounds = self._ensure_valid_dtype(
                coord.core_bounds(), "the bounds of coordinate", coord
            )
            n_bounds = bounds.shape[-1]

            if n_bounds == 2:
                bounds_dimension_name = "bnds"
            else:
                bounds_dimension_name = "bnds_%s" % n_bounds

            if coord.climatological:
                property_name = "climatology"
                varname_extra = "climatology"
            else:
                property_name = "bounds"
                varname_extra = "bnds"

            if bounds_dimension_name not in self._dataset.dimensions:
                # Create the bounds dimension with the appropriate extent.
                while bounds_dimension_name in self._dataset.variables:
                    # Also avoid collision with variable names.
                    # See '_get_dim_names' for reason.
                    bounds_dimension_name = self._increment_name(bounds_dimension_name)
                self._dataset.createDimension(bounds_dimension_name, n_bounds)

            boundsvar_name = "{}_{}".format(cf_name, varname_extra)
            _setncattr(cf_var, property_name, boundsvar_name)
            cf_var_bounds = self._dataset.createVariable(
                boundsvar_name,
                bounds.dtype.newbyteorder("="),
                cf_var.dimensions + (bounds_dimension_name,),
            )
            self._lazy_stream_data(data=bounds, cf_var=cf_var_bounds)

    def _get_cube_variable_name(self, cube):
        """Return a CF-netCDF variable name for the given cube.

        Parameters
        ----------
        cube : :class:`iris.cube.Cube`
            An instance of a cube for which a CF-netCDF variable
            name is required.

        Returns
        -------
        str
            A CF-netCDF variable name as a string.

        """
        if cube.var_name is not None:
            cf_name = cube.var_name
        else:
            # Convert to lower case and replace whitespace by underscores.
            cf_name = "_".join(cube.name().lower().split())

        cf_name = self.cf_valid_var_name(cf_name)
        return cf_name

    def _get_coord_variable_name(self, cube_or_mesh, coord):
        """Return a CF-netCDF variable name for a given coordinate-like element.

        Parameters
        ----------
        cube_or_mesh : :class:`iris.cube.Cube` or :class:`iris.mesh.MeshXY`
            The Cube or Mesh being saved to the netCDF file.
        coord : :class:`iris.coords._DimensionalMetadata`
            An instance of a coordinate (or similar), for which a CF-netCDF
            variable name is required.

        Returns
        -------
        str
            A CF-netCDF variable name as a string.

        """
        # Support cube or mesh save.
        from iris.cube import Cube

        if isinstance(cube_or_mesh, Cube):
            cube = cube_or_mesh
            mesh = cube.mesh
        else:
            cube = None
            mesh = cube_or_mesh

        if coord.var_name is not None:
            cf_name = coord.var_name
        else:
            name = coord.standard_name or coord.long_name
            if not name or set(name).intersection(string.whitespace):
                # We need to invent a name, based on its associated dimensions.
                if cube is not None and cube.coords(coord):
                    # It is a regular cube coordinate.
                    # Auto-generate a name based on the dims.
                    name = ""
                    for dim in cube.coord_dims(coord):
                        name += f"dim{dim}"
                    # Handle scalar coordinate (dims == ()).
                    if not name:
                        name = "unknown_scalar"
                else:
                    # Not a cube coord, so must be a connectivity or
                    # element-coordinate of the mesh.
                    # Name it for it's first dim, i.e. mesh-dim of its location.

                    from iris.mesh import Connectivity

                    # At present, a location-coord cannot be nameless, as the
                    # MeshXY code relies on guess_coord_axis.
                    assert isinstance(coord, Connectivity)
                    location = coord.cf_role.split("_")[0]
                    location_dim_attr = f"{location}_dimension"
                    name = getattr(mesh, location_dim_attr)

            # Convert to lower case and replace whitespace by underscores.
            cf_name = "_".join(name.lower().split())

        cf_name = self.cf_valid_var_name(cf_name)
        return cf_name

    def _get_mesh_variable_name(self, mesh):
        """Return a CF-netCDF variable name for the mesh.

        Parameters
        ----------
        mesh : :class:`iris.mesh.MeshXY`
            An instance of a Mesh for which a CF-netCDF variable name is
            required.

        Returns
        -------
        str
            A CF-netCDF variable name as a string.

        """
        cf_name = mesh.var_name or mesh.long_name
        # Prefer a var-name, but accept a long_name as an alternative.
        # N.B. we believe it can't (shouldn't) have a standard name.
        if not cf_name:
            # Auto-generate a name based on mesh properties.
            cf_name = f"Mesh_{mesh.topology_dimension}d"

        # Ensure valid form for var-name.
        cf_name = self.cf_valid_var_name(cf_name)
        return cf_name

    def _create_mesh(self, mesh):
        """Create a mesh variable in the netCDF dataset.

        Parameters
        ----------
        mesh : :class:`iris.mesh.MeshXY`
            The Mesh to be saved to CF-netCDF file.

        Returns
        -------
        str
            The string name of the associated CF-netCDF variable saved.

        """
        # First choose a var-name for the mesh variable itself.
        cf_mesh_name = self._get_mesh_variable_name(mesh)
        # Disambiguate any possible clashes.
        while cf_mesh_name in self._dataset.variables:
            cf_mesh_name = self._increment_name(cf_mesh_name)

        # Create the main variable
        cf_mesh_var = self._dataset.createVariable(
            cf_mesh_name,
            np.dtype(np.int32),
            [],
        )

        # Add the basic essential attributes
        _setncattr(cf_mesh_var, "cf_role", "mesh_topology")
        _setncattr(
            cf_mesh_var,
            "topology_dimension",
            np.int32(mesh.topology_dimension),
        )
        # Add the usual names + units attributes
        self._set_cf_var_attributes(cf_mesh_var, mesh)

        return cf_mesh_name

    def _set_cf_var_attributes(self, cf_var, element):
        # Deal with CF-netCDF units, and add the name+units properties.
        if isinstance(element, iris.coords.Coord):
            # Fix "degree" units if needed.
            units_str = self._cf_coord_standardised_units(element)
        else:
            units_str = str(element.units)

        if cf_units.as_unit(units_str).is_udunits():
            _setncattr(cf_var, "units", units_str)

        standard_name = element.standard_name
        if standard_name is not None:
            _setncattr(cf_var, "standard_name", standard_name)

        long_name = element.long_name
        if long_name is not None:
            _setncattr(cf_var, "long_name", long_name)

        # Add the CF-netCDF calendar attribute.
        if element.units.calendar:
            _setncattr(cf_var, "calendar", str(element.units.calendar))

        # Add any other custom coordinate attributes.
        for name in sorted(element.attributes):
            value = element.attributes[name]

            if name == "STASH":
                # Adopting provisional Metadata Conventions for representing MO
                # Scientific Data encoded in NetCDF Format.
                name = "um_stash_source"
                value = str(value)

            # Don't clobber existing attributes.
            if not hasattr(cf_var, name):
                _setncattr(cf_var, name, value)

    def _create_generic_cf_array_var(
        self,
        cube_or_mesh,
        cube_dim_names,
        element,
        element_dims=None,
        fill_value=None,
    ):
        """Create theCF-netCDF variable given dimensional_metadata.

        Create the associated CF-netCDF variable in the netCDF dataset for the
        given dimensional_metadata.

        .. note::
            If the metadata element is a coord, it may also contain bounds.
            In which case, an additional var is created and linked to it.

        Parameters
        ----------
        cube_or_mesh : :class:`iris.cube.Cube` or :class:`iris.mesh.MeshXY`
            The Cube or Mesh being saved to the netCDF file.
        cube_dim_names : list of str
            The name of each dimension of the cube.
        element : :class:`iris.coords._DimensionalMetadata`
            An Iris :class:`iris.coords._DimensionalMetadata`, belonging to the
            cube.  Provides data, units and standard/long/var names.
            Not used if 'element_dims' is not None.
        element_dims : list of str, optionsl
            If set, contains the variable dimension (names),
            otherwise these are taken from `element.cube_dims[cube]`.
            For Mesh components (element coordinates and connectivities), this
            *must* be passed in, as "element.cube_dims" does not function.
        fill_value : number, optional
            If set, create the variable with this fill-value, and fill any
            masked data points with this value.
            If not set, standard netcdf4-python behaviour : the variable has no
            '_FillValue' property, and uses the "standard" fill-value for its
            type.

        Returns
        -------
        str
            The name of the CF-netCDF variable created.
        """
        # Support cube or mesh save.
        from iris.cube import Cube

        if isinstance(cube_or_mesh, Cube):
            cube = cube_or_mesh
        else:
            cube = None

        # Work out the var-name to use.
        # N.B. the only part of this routine that may use a mesh _or_ a cube.
        cf_name = self._get_coord_variable_name(cube_or_mesh, element)
        while cf_name in self._dataset.variables:
            cf_name = self._increment_name(cf_name)

        if element_dims is None:
            # Get the list of file-dimensions (names), to create the variable.
            element_dims = [
                cube_dim_names[dim] for dim in element.cube_dims(cube)
            ]  # NB using 'cube_dims' as this works for any type of element

        # Get the data values, in a way which works for any element type, as
        # all are subclasses of _DimensionalMetadata.
        # (e.g. =points if a coord, =data if an ancillary, etc)
        data = element._core_values()

        if np.issubdtype(data.dtype, np.str_):
            # Deal with string-type variables.
            # Typically CF label variables, but also possibly ancil-vars ?
            string_dimension_depth = data.dtype.itemsize
            if data.dtype.kind == "U":
                string_dimension_depth //= 4
            string_dimension_name = "string%d" % string_dimension_depth

            # Determine whether to create the string length dimension.
            if string_dimension_name not in self._dataset.dimensions:
                while string_dimension_name in self._dataset.variables:
                    # Also avoid collision with variable names.
                    # See '_get_dim_names' for reason.
                    string_dimension_name = self._increment_name(string_dimension_name)
                self._dataset.createDimension(
                    string_dimension_name, string_dimension_depth
                )

            # Add the string length dimension to the variable dimensions.
            element_dims.append(string_dimension_name)

            # Create the label coordinate variable.
            cf_var = self._dataset.createVariable(cf_name, "|S1", element_dims)

            # Convert data from an array of strings into a character array
            # with an extra string-length dimension.
            if len(element_dims) == 1:
                data_first = data[0]
                if is_lazy_data(data_first):
                    data_first = data_first.compute()
                data = list("%- *s" % (string_dimension_depth, data_first))
            else:
                orig_shape = data.shape
                new_shape = orig_shape + (string_dimension_depth,)
                new_data = np.zeros(new_shape, cf_var.dtype)
                for index in np.ndindex(orig_shape):
                    index_slice = tuple(list(index) + [slice(None, None)])
                    new_data[index_slice] = list(
                        "%- *s" % (string_dimension_depth, data[index])
                    )
                data = new_data
        else:
            # A normal (numeric) variable.
            # ensure a valid datatype for the file format.
            element_type = type(element).__name__
            data = self._ensure_valid_dtype(data, element_type, element)

            # Check if this is a dim-coord.
            is_dimcoord = cube is not None and element in cube.dim_coords

            if is_dimcoord:
                # By definition of a CF-netCDF coordinate variable this
                # coordinate must be 1-D and the name of the CF-netCDF variable
                # must be the same as its dimension name.
                cf_name = element_dims[0]

            # Create the CF-netCDF variable.
            cf_var = self._dataset.createVariable(
                cf_name,
                data.dtype.newbyteorder("="),
                element_dims,
                fill_value=fill_value,
            )

            # Add the axis attribute for spatio-temporal CF-netCDF coordinates.
            if is_dimcoord:
                axis = iris.util.guess_coord_axis(element)
                if axis is not None and axis.lower() in SPATIO_TEMPORAL_AXES:
                    _setncattr(cf_var, "axis", axis.upper())

            # Create the associated CF-netCDF bounds variable, if any.
            self._create_cf_bounds(element, cf_var, cf_name)

        # Add the data to the CF-netCDF variable.
        self._lazy_stream_data(data=data, cf_var=cf_var)

        # Add names + units
        self._set_cf_var_attributes(cf_var, element)

        return cf_name

    def _create_cf_cell_methods(self, cube, dimension_names):
        """Create CF-netCDF string representation of a cube cell methods.

        Parameters
        ----------
        cube : :class:`iris.cube.Cube` or :class:`iris.cube.CubeList`
            A :class:`iris.cube.Cube`, :class:`iris.cube.CubeList` or list of
            cubes to be saved to a netCDF file.
        dimension_names : list
            Names associated with the dimensions of the cube.

        Returns
        -------
        str
            CF-netCDF string representation of a cube cell methods.

        """
        cell_methods = []

        # Identify the collection of coordinates that represent CF-netCDF
        # coordinate variables.
        cf_coordinates = cube.dim_coords

        for cm in cube.cell_methods:
            names = ""

            for name in cm.coord_names:
                coord = cube.coords(name)

                if coord:
                    coord = coord[0]
                    if coord in cf_coordinates:
                        name = dimension_names[cube.coord_dims(coord)[0]]

                names += "%s: " % name

            interval = " ".join(
                ["interval: %s" % interval for interval in cm.intervals or []]
            )
            comment = " ".join(
                ["comment: %s" % comment for comment in cm.comments or []]
            )
            extra = " ".join([interval, comment]).strip()

            if extra:
                extra = " (%s)" % extra

            cell_methods.append(names + cm.method + extra)

        return " ".join(cell_methods)

    def _create_cf_grid_mapping(self, cube, cf_var_cube):
        """Create CF-netCDF grid mapping and associated CF-netCDF variable.

        Create CF-netCDF grid mapping variable and associated CF-netCDF
        data variable grid mapping attribute.

        Parameters
        ----------
        cube : :class:`iris.cube.Cube` or :class:`iris.cube.CubeList`
            A :class:`iris.cube.Cube`, :class:`iris.cube.CubeList` or list of
            cubes to be saved to a netCDF file.
        cf_var_cube : :class:`netcdf.netcdf_variable`
            A cf variable cube representation.

        Returns
        -------
        None

        """
        cs = cube.coord_system("CoordSystem")
        if cs is not None:
            # Grid var not yet created?
            if cs not in self._coord_systems:
                while cs.grid_mapping_name in self._dataset.variables:
                    aname = self._increment_name(cs.grid_mapping_name)
                    cs.grid_mapping_name = aname

                cf_var_grid = self._dataset.createVariable(
                    cs.grid_mapping_name, np.int32
                )
                _setncattr(cf_var_grid, "grid_mapping_name", cs.grid_mapping_name)

                def add_ellipsoid(ellipsoid):
                    cf_var_grid.longitude_of_prime_meridian = (
                        ellipsoid.longitude_of_prime_meridian
                    )
                    semi_major = ellipsoid.semi_major_axis
                    semi_minor = ellipsoid.semi_minor_axis
                    if semi_minor == semi_major:
                        cf_var_grid.earth_radius = semi_major
                    else:
                        cf_var_grid.semi_major_axis = semi_major
                        cf_var_grid.semi_minor_axis = semi_minor
                    if ellipsoid.datum is not None:
                        cf_var_grid.horizontal_datum_name = ellipsoid.datum

                # latlon
                if isinstance(cs, iris.coord_systems.GeogCS):
                    add_ellipsoid(cs)

                # rotated latlon
                elif isinstance(cs, iris.coord_systems.RotatedGeogCS):
                    if cs.ellipsoid:
                        add_ellipsoid(cs.ellipsoid)
                    cf_var_grid.grid_north_pole_latitude = cs.grid_north_pole_latitude
                    cf_var_grid.grid_north_pole_longitude = cs.grid_north_pole_longitude
                    cf_var_grid.north_pole_grid_longitude = cs.north_pole_grid_longitude

                # tmerc
                elif isinstance(cs, iris.coord_systems.TransverseMercator):
                    if cs.ellipsoid:
                        add_ellipsoid(cs.ellipsoid)
                    cf_var_grid.longitude_of_central_meridian = (
                        cs.longitude_of_central_meridian
                    )
                    cf_var_grid.latitude_of_projection_origin = (
                        cs.latitude_of_projection_origin
                    )
                    cf_var_grid.false_easting = cs.false_easting
                    cf_var_grid.false_northing = cs.false_northing
                    cf_var_grid.scale_factor_at_central_meridian = (
                        cs.scale_factor_at_central_meridian
                    )

                # merc
                elif isinstance(cs, iris.coord_systems.Mercator):
                    if cs.ellipsoid:
                        add_ellipsoid(cs.ellipsoid)
                    cf_var_grid.longitude_of_projection_origin = (
                        cs.longitude_of_projection_origin
                    )
                    cf_var_grid.false_easting = cs.false_easting
                    cf_var_grid.false_northing = cs.false_northing
                    # Only one of these should be set
                    if cs.standard_parallel is not None:
                        cf_var_grid.standard_parallel = cs.standard_parallel
                    elif cs.scale_factor_at_projection_origin is not None:
                        cf_var_grid.scale_factor_at_projection_origin = (
                            cs.scale_factor_at_projection_origin
                        )

                # lcc
                elif isinstance(cs, iris.coord_systems.LambertConformal):
                    if cs.ellipsoid:
                        add_ellipsoid(cs.ellipsoid)
                    cf_var_grid.standard_parallel = cs.secant_latitudes
                    cf_var_grid.latitude_of_projection_origin = cs.central_lat
                    cf_var_grid.longitude_of_central_meridian = cs.central_lon
                    cf_var_grid.false_easting = cs.false_easting
                    cf_var_grid.false_northing = cs.false_northing

                # polar stereo (have to do this before Stereographic because it subclasses it)
                elif isinstance(cs, iris.coord_systems.PolarStereographic):
                    if cs.ellipsoid:
                        add_ellipsoid(cs.ellipsoid)
                    cf_var_grid.latitude_of_projection_origin = cs.central_lat
                    cf_var_grid.straight_vertical_longitude_from_pole = cs.central_lon
                    cf_var_grid.false_easting = cs.false_easting
                    cf_var_grid.false_northing = cs.false_northing
                    # Only one of these should be set
                    if cs.true_scale_lat is not None:
                        cf_var_grid.true_scale_lat = cs.true_scale_lat
                    elif cs.scale_factor_at_projection_origin is not None:
                        cf_var_grid.scale_factor_at_projection_origin = (
                            cs.scale_factor_at_projection_origin
                        )
                    else:
                        cf_var_grid.scale_factor_at_projection_origin = 1.0

                # stereo
                elif isinstance(cs, iris.coord_systems.Stereographic):
                    if cs.ellipsoid:
                        add_ellipsoid(cs.ellipsoid)
                    cf_var_grid.longitude_of_projection_origin = cs.central_lon
                    cf_var_grid.latitude_of_projection_origin = cs.central_lat
                    cf_var_grid.false_easting = cs.false_easting
                    cf_var_grid.false_northing = cs.false_northing
                    # Only one of these should be set
                    if cs.true_scale_lat is not None:
                        msg = (
                            "It is not valid CF to save a true_scale_lat for "
                            "a Stereographic grid mapping."
                        )
                        raise ValueError(msg)
                    elif cs.scale_factor_at_projection_origin is not None:
                        cf_var_grid.scale_factor_at_projection_origin = (
                            cs.scale_factor_at_projection_origin
                        )
                    else:
                        cf_var_grid.scale_factor_at_projection_origin = 1.0

                # osgb (a specific tmerc)
                elif isinstance(cs, iris.coord_systems.OSGB):
                    warnings.warn(
                        "OSGB coordinate system not yet handled",
                        category=iris.warnings.IrisSaveWarning,
                    )

                # lambert azimuthal equal area
                elif isinstance(cs, iris.coord_systems.LambertAzimuthalEqualArea):
                    if cs.ellipsoid:
                        add_ellipsoid(cs.ellipsoid)
                    cf_var_grid.longitude_of_projection_origin = (
                        cs.longitude_of_projection_origin
                    )
                    cf_var_grid.latitude_of_projection_origin = (
                        cs.latitude_of_projection_origin
                    )
                    cf_var_grid.false_easting = cs.false_easting
                    cf_var_grid.false_northing = cs.false_northing

                # albers conical equal area
                elif isinstance(cs, iris.coord_systems.AlbersEqualArea):
                    if cs.ellipsoid:
                        add_ellipsoid(cs.ellipsoid)
                    cf_var_grid.longitude_of_central_meridian = (
                        cs.longitude_of_central_meridian
                    )
                    cf_var_grid.latitude_of_projection_origin = (
                        cs.latitude_of_projection_origin
                    )
                    cf_var_grid.false_easting = cs.false_easting
                    cf_var_grid.false_northing = cs.false_northing
                    cf_var_grid.standard_parallel = cs.standard_parallels

                # vertical perspective
                elif isinstance(cs, iris.coord_systems.VerticalPerspective):
                    if cs.ellipsoid:
                        add_ellipsoid(cs.ellipsoid)
                    cf_var_grid.longitude_of_projection_origin = (
                        cs.longitude_of_projection_origin
                    )
                    cf_var_grid.latitude_of_projection_origin = (
                        cs.latitude_of_projection_origin
                    )
                    cf_var_grid.false_easting = cs.false_easting
                    cf_var_grid.false_northing = cs.false_northing
                    cf_var_grid.perspective_point_height = cs.perspective_point_height

                # geostationary
                elif isinstance(cs, iris.coord_systems.Geostationary):
                    if cs.ellipsoid:
                        add_ellipsoid(cs.ellipsoid)
                    cf_var_grid.longitude_of_projection_origin = (
                        cs.longitude_of_projection_origin
                    )
                    cf_var_grid.latitude_of_projection_origin = (
                        cs.latitude_of_projection_origin
                    )
                    cf_var_grid.false_easting = cs.false_easting
                    cf_var_grid.false_northing = cs.false_northing
                    cf_var_grid.perspective_point_height = cs.perspective_point_height
                    cf_var_grid.sweep_angle_axis = cs.sweep_angle_axis

                # oblique mercator (and rotated variant)
                # Use duck-typing over isinstance() - subclasses (i.e.
                #  RotatedMercator) upset mock tests.
                elif getattr(cs, "grid_mapping_name", None) == "oblique_mercator":
                    # RotatedMercator subclasses ObliqueMercator, and RM
                    #  instances are implicitly saved as OM due to inherited
                    #  properties. This is correct because CF 1.11 is removing
                    #  all mention of RM.
                    if cs.ellipsoid:
                        add_ellipsoid(cs.ellipsoid)
                    cf_var_grid.azimuth_of_central_line = cs.azimuth_of_central_line
                    cf_var_grid.latitude_of_projection_origin = (
                        cs.latitude_of_projection_origin
                    )
                    cf_var_grid.longitude_of_projection_origin = (
                        cs.longitude_of_projection_origin
                    )
                    cf_var_grid.false_easting = cs.false_easting
                    cf_var_grid.false_northing = cs.false_northing
                    cf_var_grid.scale_factor_at_projection_origin = (
                        cs.scale_factor_at_projection_origin
                    )

                # other
                else:
                    warnings.warn(
                        "Unable to represent the horizontal "
                        "coordinate system. The coordinate system "
                        "type %r is not yet implemented." % type(cs),
                        category=iris.warnings.IrisSaveWarning,
                    )

                self._coord_systems.append(cs)

            # Refer to grid var
            _setncattr(cf_var_cube, "grid_mapping", cs.grid_mapping_name)

    def _create_cf_data_variable(
        self,
        cube,
        dimension_names,
        local_keys=None,
        packing=None,
        fill_value=None,
        **kwargs,
    ):
        """Create CF-netCDF data variable for the cube and any associated grid mapping.

        # TODO: when iris.FUTURE.save_split_attrs is removed, the 'local_keys' arg can
        # be removed.

        Parameters
        ----------
        cube : :class:`iris.cube.Cube`
            The associated cube being saved to CF-netCDF file.
        dimension_names : list
            String names for each dimension of the cube.
        local_keys : iterable of str, optional
            See :func:`iris.fileformats.netcdf.Saver.write`.
        packing : type or str or dict or list, optional
            See :func:`iris.fileformats.netcdf.Saver.write`.
        fill_value : optional
            See :func:`iris.fileformats.netcdf.Saver.write`.

        Notes
        -----
        All other keywords are passed through to the dataset's `createVariable`
        method.

        Returns
        -------
        The newly created CF-netCDF data variable.

        """
        # TODO: when iris.FUTURE.save_split_attrs is removed, the 'local_keys' arg can
        # be removed.
        # Get the values in a form which is valid for the file format.
        data = self._ensure_valid_dtype(cube.core_data(), "cube", cube)

        if packing:
            if isinstance(packing, dict):
                if "dtype" not in packing:
                    msg = "The dtype attribute is required for packing."
                    raise ValueError(msg)
                dtype = np.dtype(packing["dtype"])
                scale_factor = packing.get("scale_factor", None)
                add_offset = packing.get("add_offset", None)
                valid_keys = {"dtype", "scale_factor", "add_offset"}
                invalid_keys = set(packing.keys()) - valid_keys
                if invalid_keys:
                    msg = (
                        "Invalid packing key(s) found: '{}'. The valid "
                        "keys are '{}'.".format(
                            "', '".join(invalid_keys), "', '".join(valid_keys)
                        )
                    )
                    raise ValueError(msg)
            else:
                # We compute the scale_factor and add_offset based on the
                # min/max of the data.
                masked = iris.util.is_masked(data)
                dtype = np.dtype(packing)
                cmin, cmax = (data.min(), data.max())
                if is_lazy_data(data):
                    cmin, cmax = _co_realise_lazy_arrays([cmin, cmax])
                n = dtype.itemsize * 8
                if masked:
                    scale_factor = (cmax - cmin) / (2**n - 2)
                else:
                    scale_factor = (cmax - cmin) / (2**n - 1)
                if dtype.kind == "u":
                    add_offset = cmin
                elif dtype.kind == "i":
                    if masked:
                        add_offset = (cmax + cmin) / 2
                    else:
                        add_offset = cmin + 2 ** (n - 1) * scale_factor
        else:
            dtype = data.dtype.newbyteorder("=")

        def set_packing_ncattrs(cfvar):
            """Set netCDF packing attributes.

            NOTE: cfvar needs to be a _thread_safe_nc._ThreadSafeWrapper subclass.

            """
            assert hasattr(cfvar, "THREAD_SAFE_FLAG")
            if packing:
                if scale_factor:
                    _setncattr(cfvar, "scale_factor", scale_factor)
                if add_offset:
                    _setncattr(cfvar, "add_offset", add_offset)

        cf_name = self._get_cube_variable_name(cube)
        while cf_name in self._dataset.variables:
            cf_name = self._increment_name(cf_name)

        # Create the cube CF-netCDF data variable with data payload.
        cf_var = self._dataset.createVariable(
            cf_name, dtype, dimension_names, fill_value=fill_value, **kwargs
        )

        set_packing_ncattrs(cf_var)
        self._lazy_stream_data(data=data, cf_var=cf_var)

        if cube.standard_name:
            _setncattr(cf_var, "standard_name", cube.standard_name)

        if cube.long_name:
            _setncattr(cf_var, "long_name", cube.long_name)

        if cube.units.is_udunits():
            _setncattr(cf_var, "units", str(cube.units))

        # Add the CF-netCDF calendar attribute.
        if cube.units.calendar:
            _setncattr(cf_var, "calendar", cube.units.calendar)

        if iris.FUTURE.save_split_attrs:
            attr_names = cube.attributes.locals.keys()
        else:
            # Add data variable-only attribute names to local_keys.
            if local_keys is None:
                local_keys = set()
            else:
                local_keys = set(local_keys)
            local_keys.update(_CF_DATA_ATTRS, _UKMO_DATA_ATTRS)

            # Add any cube attributes whose keys are in local_keys as
            # CF-netCDF data variable attributes.
            attr_names = set(cube.attributes).intersection(local_keys)

        for attr_name in sorted(attr_names):
            # Do not output 'conventions' attribute.
            if attr_name.lower() == "conventions":
                continue

            value = cube.attributes[attr_name]

            if attr_name == "STASH":
                # Adopting provisional Metadata Conventions for representing MO
                # Scientific Data encoded in NetCDF Format.
                attr_name = "um_stash_source"
                value = str(value)

            if attr_name == "ukmo__process_flags":
                value = " ".join([x.replace(" ", "_") for x in value])

            if attr_name in _CF_GLOBAL_ATTRS:
                msg = (
                    "{attr_name!r} is being added as CF data variable "
                    "attribute, but {attr_name!r} should only be a CF "
                    "global attribute.".format(attr_name=attr_name)
                )
                warnings.warn(msg, category=iris.warnings.IrisCfSaveWarning)

            _setncattr(cf_var, attr_name, value)

        # Create the CF-netCDF data variable cell method attribute.
        cell_methods = self._create_cf_cell_methods(cube, dimension_names)

        if cell_methods:
            _setncattr(cf_var, "cell_methods", cell_methods)

        # Create the CF-netCDF grid mapping.
        self._create_cf_grid_mapping(cube, cf_var)

        return cf_var

    def _increment_name(self, varname):
        """Increment string name or begin increment.

        Avoidance of conflicts between variable names, where the name is
        incremented to distinguish it from others.

        Parameters
        ----------
        varname : str
            Variable name to increment.

        Returns
        -------
        Incremented varname.

        """
        num = 0
        try:
            name, endnum = varname.rsplit("_", 1)
            if endnum.isdigit():
                num = int(endnum) + 1
                varname = name
        except ValueError:
            pass

        return "{}_{}".format(varname, num)

    def _lazy_stream_data(
        self,
        data: np.typing.ArrayLike,
        cf_var: _CFVariable,
    ) -> None:
        if hasattr(data, "shape") and data.shape == (1,) + cf_var.shape:
            # (Don't do this check for string data).
            # Reduce dimensionality where the data array has an extra dimension
            #  versus the cf_var - to avoid a broadcasting ambiguity.
            # Happens when bounds data is for a scalar point - array is 2D but
            #  contains just 1 row, so the cf_var is 1D.
            data = data.squeeze(axis=0)

        if hasattr(cf_var, "_data_array"):
            # The variable is not an actual netCDF4 file variable, but an emulating
            # object with an attached data array (either numpy or dask), which should be
            # copied immediately to the target.  This is used as a hook to translate
            # data to/from netcdf data container objects in other packages, such as
            # xarray.
            # See https://github.com/SciTools/iris/issues/4994 "Xarray bridge".
            cf_var._data_array = data

        else:
            doing_delayed_save = is_lazy_data(data)
            if doing_delayed_save:
                # save lazy data with a delayed operation.  For now, we just record the
                # necessary information -- a single, complete delayed action is constructed
                # later by a call to delayed_completion().
                def store(
                    data: np.typing.ArrayLike,
                    cf_var: _CFVariable,
                ) -> None:
                    # Create a data-writeable object that we can stream into, which
                    # encapsulates the file to be opened + variable to be written.
                    write_wrapper = _thread_safe_nc.NetCDFWriteProxy(
                        self.filepath, cf_var, self.file_write_lock
                    )
                    # Add to the list of delayed writes, used in delayed_completion().
                    self._delayed_writes.append((data, write_wrapper))

            else:
                # Real data is always written directly, i.e. not via lazy save.
                def store(
                    data: np.typing.ArrayLike,
                    cf_var: _CFVariable,
                ) -> None:
                    cf_var[:] = data  # type: ignore[index]

            # Store the data.
            store(data, cf_var)

    def delayed_completion(self) -> Delayed:
        """Perform file completion for delayed saves.

        Create and return a :class:`dask.delayed.Delayed` to perform file
        completion for delayed saves.

        Returns
        -------
        :class:`dask.delayed.Delayed`

        Notes
        -----
        The dataset *must* be closed (saver has exited its context) before the
        result can be computed, otherwise computation will hang (never return).
        """
        if self._delayed_writes:
            # Create a single delayed da.store operation to complete the file.
            sources, targets = zip(*self._delayed_writes)
            result = da.store(sources, targets, compute=False, lock=False)

        else:
            # Return a do-nothing delayed, for usage consistency.
            @dask.delayed
            def no_op():
                return None

            result = no_op()

        return result

    def complete(self) -> None:
        """Complete file by computing any delayed variable saves.

        This requires that the Saver has closed the dataset (exited its context).

        """
        if self._dataset.isopen():
            msg = (
                "Cannot call Saver.complete() until its dataset is closed, "
                "i.e. the saver's context has exited."
            )
            raise ValueError(msg)

        # Complete the saves now
        self.delayed_completion().compute()


def save(
    cube,
    filename,
    netcdf_format="NETCDF4",
    local_keys=None,
    unlimited_dimensions=None,
    zlib=False,
    complevel=4,
    shuffle=True,
    fletcher32=False,
    contiguous=False,
    chunksizes=None,
    endian="native",
    least_significant_digit=None,
    packing=None,
    fill_value=None,
    compute=True,
):
    r"""Save cube(s) to a netCDF file, given the cube and the filename.

    * Iris will write CF 1.7 compliant NetCDF files.
    * **If split-attribute saving is disabled**, i.e.
      :data:`iris.FUTURE` ``.save_split_attrs`` is ``False``, then attributes
      dictionaries on each cube in the saved cube list will be compared, and common
      attributes saved as NetCDF global attributes where appropriate.

      Or, **when split-attribute saving is enabled**, then ``cube.attributes.locals``
      are always saved as attributes of data-variables, and ``cube.attributes.globals``
      are saved as global (dataset) attributes, where possible.
      Since the 2 types are now distinguished : see :class:`~iris.cube.CubeAttrsDict`.
    * Keyword arguments specifying how to save the data are applied
      to each cube. To use different settings for different cubes, use
      the NetCDF Context manager (:class:`~Saver`) directly.
    * The save process will stream the data payload to the file using dask,
      enabling large data payloads to be saved and maintaining the 'lazy'
      status of the cube's data payload, unless the netcdf_format is explicitly
      specified to be 'NETCDF3' or 'NETCDF3_CLASSIC'.

    Parameters
    ----------
    cube : :class:`iris.cube.Cube` or :class:`iris.cube.CubeList`
        A :class:`iris.cube.Cube`, :class:`iris.cube.CubeList` or other
        iterable of cubes to be saved to a netCDF file.
    filename : str
        Name of the netCDF file to save the cube(s).
        **Or** an open, writeable :class:`netCDF4.Dataset`, or compatible object.

        .. note::
            When saving to a dataset, ``compute`` **must** be ``False`` :
            See the ``compute`` parameter.

    netcdf_format : str, default="NETCDF"
        Underlying netCDF file format, one of 'NETCDF4', 'NETCDF4_CLASSIC',
        'NETCDF3_CLASSIC' or 'NETCDF3_64BIT'. Default is 'NETCDF4' format.
    local_keys : iterable of str, optional
        An iterable of cube attribute keys. Any cube attributes with
        matching keys will become attributes on the data variable rather
        than global attributes.

        .. note::
            This is *ignored* if 'split-attribute saving' is **enabled**,
            i.e. when ``iris.FUTURE.save_split_attrs`` is ``True``.

    unlimited_dimensions : iterable of str and/or :class:`iris.coords.Coord` objects, optional
        List of coordinate names (or coordinate objects) corresponding
        to coordinate dimensions of `cube` to save with the NetCDF dimension
        variable length 'UNLIMITED'. By default, no unlimited dimensions are
        saved. Only the 'NETCDF4' format supports multiple 'UNLIMITED'
        dimensions.
    zlib : bool, default=False
        If `True`, the data will be compressed in the netCDF file using gzip
        compression (default `False`).
    complevel : int, default=4
        An integer between 1 and 9 describing the level of compression desired
        (default 4). Ignored if `zlib=False`.
    shuffle : bool, default=True
        If `True`, the HDF5 shuffle filter will be applied before compressing
        the data (default `True`). This significantly improves compression.
        Ignored if `zlib=False`.
    fletcher32 : bool, default=False
        If `True`, the Fletcher32 HDF5 checksum algorithm is activated to
        detect errors. Default `False`.
    contiguous : bool, default=False
        If `True`, the variable data is stored contiguously on disk. Default
        `False`. Setting to `True` for a variable with an unlimited dimension
        will trigger an error.
    chunksizes : tuple of int, optional
        Used to manually specify the HDF5 chunksizes for each dimension of the
        variable. A detailed discussion of HDF chunking and I/O performance is
        available
        `here <https://www.esrl.noaa.gov/psd/data/gridded/conventions/cdc_netcdf_standard.shtml>`__.
        Basically, you want the chunk size for each dimension to match as
        closely as possible the size of the data block that users will read
        from the file. `chunksizes` cannot be set if `contiguous=True`.
    endian : str, default="native"
        Used to control whether the data is stored in little or big endian
        format on disk. Possible values are 'little', 'big' or 'native'
        (default). The library will automatically handle endian conversions
        when the data is read, but if the data is always going to be read on a
        computer with the opposite format as the one used to create the file,
        there may be some performance advantage to be gained by setting the
        endian-ness.
    least_significant_digit : int, optional
        If `least_significant_digit` is specified, variable data will be
        truncated (quantized). In conjunction with `zlib=True` this produces
        'lossy', but significantly more efficient compression. For example, if
        `least_significant_digit=1`, data will be quantized using
        `numpy.around(scale*data)/scale`, where `scale = 2**bits`, and `bits`
        is determined so that a precision of 0.1 is retained (in this case
        `bits=4`). From

        "least_significant_digit -- power of ten of the smallest decimal place
        in unpacked data that is a reliable value". Default is `None`, or no
        quantization, or 'lossless' compression.
    packing : type or str or dict or list, optional
        A numpy integer datatype (signed or unsigned) or a string that
        describes a numpy integer dtype (i.e. 'i2', 'short', 'u4') or a dict
        of packing parameters as described below or an iterable of such types,
        strings, or dicts. This provides support for netCDF data packing as
        described in
        `here <https://www.esrl.noaa.gov/psd/data/gridded/conventions/cdc_netcdf_standard.shtml>`__
        If this argument is a type (or type string), appropriate values of
        scale_factor and add_offset will be automatically calculated based
        on `cube.data` and possible masking. For more control, pass a dict with
        one or more of the following keys: `dtype` (required), `scale_factor`
        and `add_offset`. Note that automatic calculation of packing parameters
        will trigger loading of lazy data; set them manually using a dict to
        avoid this. The default is `None`, in which case the datatype is
        determined from the cube and no packing will occur. If this argument is
        a list it must have the same number of elements as `cube` if `cube` is
        a :class:`iris.cube.CubeList`, or one element, and each element of
        this argument will be applied to each cube separately.
    fill_value : numeric or list, optional
        The value to use for the `_FillValue` attribute on the netCDF variable.
        If `packing` is specified the value of `fill_value` should be in the
        domain of the packed data. If this argument is a list it must have the
        same number of elements as `cube` if `cube` is a
        :class:`iris.cube.CubeList`, or a single element, and each element of
        this argument will be applied to each cube separately.
    compute : bool, default=True
        Default is ``True``, meaning complete the file immediately, and return ``None``.

        When ``False``, create the output file but don't write any lazy array content to
        its variables, such as lazy cube data or aux-coord points and bounds.
        Instead return a :class:`dask.delayed.Delayed` which, when computed, will
        stream all the lazy content via :meth:`dask.store`, to complete the file.
        Several such data saves can be performed in parallel, by passing a list of them
        into a :func:`dask.compute` call.

        .. note::
            If saving to an open dataset instead of a filepath, then the caller
            **must** specify ``compute=False``, and complete delayed saves **after
            closing the dataset**.
            This is because delayed saves may be performed in other processes : These
            must (re-)open the dataset for writing, which will fail if the file is
            still open for writing by the caller.

    Returns
    -------
    None or dask.delayed.Delayed
        If `compute=True`, returns `None`.
        Otherwise returns a :class:`dask.delayed.Delayed`, which implements delayed
        writing to fill in the variables data.

    Notes
    -----
    The `zlib`, `complevel`, `shuffle`, `fletcher32`, `contiguous`,
    `chunksizes` and `endian` keywords are silently ignored for netCDF 3
    files that do not use HDF5.

    """
    from iris.cube import Cube, CubeList

    if unlimited_dimensions is None:
        unlimited_dimensions = []

    if isinstance(cube, Cube):
        cubes = CubeList()
        cubes.append(cube)
    else:
        cubes = cube

    # Decide which cube attributes will be saved as "global" attributes
    # NOTE: in 'legacy' mode, when iris.FUTURE.save_split_attrs == False, this code
    # section derives a common value for 'local_keys', which is passed to 'Saver.write'
    # when saving each input cube.  The global attributes are then created by a call
    # to "Saver.update_global_attributes" within each 'Saver.write' call (which is
    # obviously a bit redundant!), plus an extra one to add 'Conventions'.
    # HOWEVER, in `split_attrs` mode (iris.FUTURE.save_split_attrs == False), this code
    # instead constructs a 'global_attributes' dictionary, and outputs that just once,
    # after writing all the input cubes.
    if iris.FUTURE.save_split_attrs:
        # We don't actually use 'local_keys' in this case.
        # TODO: can remove this when the iris.FUTURE.save_split_attrs is removed.
        local_keys = set()

        # Find any collisions in the cube global attributes and "demote" all those to
        # local attributes (where possible, else warn they are lost).
        # N.B. "collision" includes when not all cubes *have* that attribute.
        global_names = set()
        for cube in cubes:
            global_names |= set(cube.attributes.globals.keys())

        # Fnd any global attributes which are not the same on *all* cubes.
        def attr_values_equal(val1, val2):
            # An equality test which also works when some values are numpy arrays (!)
            # As done in :meth:`iris.common.mixin.LimitedAttributeDict.__eq__`.
            match = val1 == val2
            try:
                match = bool(match)
            except ValueError:
                match = match.all()
            return match

        cube0 = cubes[0]
        invalid_globals = set(
            [
                attrname
                for attrname in global_names
                if not all(
                    attr_values_equal(
                        cube.attributes.globals.get(attrname),
                        cube0.attributes.globals.get(attrname),
                    )
                    for cube in cubes[1:]
                )
            ]
        )

        # Establish all the global attributes which we will write to the file (at end).
        global_attributes = {
            attr: cube0.attributes.globals.get(attr)
            for attr in global_names - invalid_globals
        }
        if invalid_globals:
            # Some cubes have different global attributes: modify cubes as required.
            warnings.warn(
                f"Saving the cube global attributes {sorted(invalid_globals)} as local "
                "(i.e. data-variable) attributes, where possible, since they are not "
                "the same on all input cubes.",
                category=iris.warnings.IrisSaveWarning,
            )
            cubes = cubes.copy()  # avoiding modifying the actual input arg.
            for i_cube in range(len(cubes)):
                # We iterate over cube *index*, so we can replace the list entries with
                # with cube *copies* -- just to avoid changing our call args.
                cube = cubes[i_cube]
                demote_attrs = set(cube.attributes.globals) & invalid_globals
                if any(demote_attrs):
                    # Catch any demoted attrs where there is already a local version
                    blocked_attrs = demote_attrs & set(cube.attributes.locals)
                    if blocked_attrs:
                        warnings.warn(
                            f"Global cube attributes {sorted(blocked_attrs)} "
                            f'of cube "{cube.name()}" were not saved, overlaid '
                            "by existing local attributes with the same names.",
                            category=iris.warnings.IrisSaveWarning,
                        )
                    demote_attrs -= blocked_attrs
                    if demote_attrs:
                        # This cube contains some 'demoted' global attributes.
                        # Replace input cube with a copy, so we can modify attributes.
                        cube = cube.copy()
                        cubes[i_cube] = cube
                        for attr in demote_attrs:
                            # move global to local
                            value = cube.attributes.globals.pop(attr)
                            cube.attributes.locals[attr] = value

    else:
        # Legacy mode: calculate "local_keys" to control which attributes are local
        # and which global.
        # TODO: when iris.FUTURE.save_split_attrs is removed, this section can also be
        # removed
        message = (
            "Saving to netcdf with legacy-style attribute handling for backwards "
            "compatibility.\n"
            "This mode is deprecated since Iris 3.8, and will eventually be removed.\n"
            "Please consider enabling the new split-attributes handling mode, by "
            "setting 'iris.FUTURE.save_split_attrs = True'."
        )
        warn_deprecated(message)

        if local_keys is None:
            local_keys = set()
        else:
            local_keys = set(local_keys)

        # Determine the attribute keys that are common across all cubes and
        # thereby extend the collection of local_keys for attributes
        # that should be attributes on data variables.
        attributes = cubes[0].attributes
        common_keys = set(attributes)
        for cube in cubes[1:]:
            keys = set(cube.attributes)
            local_keys.update(keys.symmetric_difference(common_keys))
            common_keys.intersection_update(keys)
            different_value_keys = []
            for key in common_keys:
                if np.any(attributes[key] != cube.attributes[key]):
                    different_value_keys.append(key)
            common_keys.difference_update(different_value_keys)
            local_keys.update(different_value_keys)

    def is_valid_packspec(p):
        """Only checks that the datatype is valid."""
        if isinstance(p, dict):
            if "dtype" in p:
                return is_valid_packspec(p["dtype"])
            else:
                msg = "The argument to packing must contain the key 'dtype'."
                raise ValueError(msg)
        elif isinstance(p, str) or isinstance(p, type) or isinstance(p, str):
            pdtype = np.dtype(p)  # Does nothing if it's already a numpy dtype
            if pdtype.kind != "i" and pdtype.kind != "u":
                msg = "The packing datatype must be a numpy integer type."
                raise ValueError(msg)
            return True
        elif p is None:
            return True
        else:
            return False

    if is_valid_packspec(packing):
        packspecs = repeat(packing)
    else:
        # Assume iterable, make sure packing is the same length as cubes.
        for cube, packspec in zip_longest(cubes, packing, fillvalue=-1):
            if cube == -1 or packspec == -1:
                msg = (
                    "If packing is a list, it must have the "
                    "same number of elements as the argument to"
                    "cube."
                )
                raise ValueError(msg)
            if not is_valid_packspec(packspec):
                msg = "Invalid packing argument: {}.".format(packspec)
                raise ValueError(msg)
        packspecs = packing

    # Make fill-value(s) into an iterable over cubes.
    if isinstance(fill_value, str):
        # Strings are awkward -- handle separately.
        fill_values = repeat(fill_value)
    else:
        try:
            fill_values = tuple(fill_value)
        except TypeError:
            fill_values = repeat(fill_value)
        else:
            if len(fill_values) != len(cubes):
                msg = (
                    "If fill_value is a list, it must have the "
                    "same number of elements as the cube argument."
                )
                raise ValueError(msg)

    # Initialise Manager for saving
    # N.B. make the Saver compute=False, as we want control over creation of the
    # delayed-completion object.
    with Saver(filename, netcdf_format, compute=compute) as sman:
        # Iterate through the cubelist.
        for cube, packspec, fill_value in zip(cubes, packspecs, fill_values):
            sman.write(
                cube,
                local_keys,
                unlimited_dimensions,
                zlib,
                complevel,
                shuffle,
                fletcher32,
                contiguous,
                chunksizes,
                endian,
                least_significant_digit,
                packing=packspec,
                fill_value=fill_value,
            )

        if iris.config.netcdf.conventions_override:
            # Set to the default if custom conventions are not available.
            conventions = cube.attributes.get("Conventions", CF_CONVENTIONS_VERSION)
        else:
            conventions = CF_CONVENTIONS_VERSION

        # Perform a CF patch of the conventions attribute.
        cf_profile_available = iris.site_configuration.get("cf_profile") not in [
            None,
            False,
        ]
        if cf_profile_available:
            conventions_patch = iris.site_configuration.get("cf_patch_conventions")
            if conventions_patch is not None:
                conventions = conventions_patch(conventions)
            else:
                msg = "cf_profile is available but no {} defined.".format(
                    "cf_patch_conventions"
                )
                warnings.warn(msg, category=iris.warnings.IrisCfSaveWarning)

        # Add conventions attribute.
        if iris.FUTURE.save_split_attrs:
            # In the "new way", we just create all the global attributes at once.
            global_attributes["Conventions"] = conventions
            sman.update_global_attributes(global_attributes)
        else:
            sman.update_global_attributes(Conventions=conventions)

    if compute:
        # No more to do, since we used Saver(compute=True).
        result = None
    else:
        # Return a delayed completion object.
        result = sman.delayed_completion()

    return result


def save_mesh(mesh, filename, netcdf_format="NETCDF4"):
    """Save mesh(es) to a netCDF file.

    Parameters
    ----------
    mesh : :class:`iris.mesh.MeshXY` or iterable
        Mesh(es) to save.
    filename : str
        Name of the netCDF file to create.
    netcdf_format : str, default="NETCDF4"
        Underlying netCDF file format, one of 'NETCDF4', 'NETCDF4_CLASSIC',
        'NETCDF3_CLASSIC' or 'NETCDF3_64BIT'. Default is 'NETCDF4' format.

    """
    if isinstance(mesh, typing.Iterable):
        meshes = mesh
    else:
        meshes = [mesh]

    # Initialise Manager for saving
    with Saver(filename, netcdf_format) as sman:
        # Iterate through the list.
        for mesh in meshes:
            # Get suitable dimension names.
            mesh_dimensions, _ = sman._get_dim_names(mesh)

            # Create dimensions.
            sman._create_cf_dimensions(cube=None, dimension_names=mesh_dimensions)

            # Create the mesh components.
            sman._add_mesh(mesh)

        # Add a conventions attribute.
        # TODO: add 'UGRID' to conventions, when this is agreed with CF ?
        sman.update_global_attributes(Conventions=CF_CONVENTIONS_VERSION)<|MERGE_RESOLUTION|>--- conflicted
+++ resolved
@@ -273,11 +273,6 @@
     return variable.setncattr(name, attribute)
 
 
-<<<<<<< HEAD
-=======
-# NOTE : this matches :class:`iris.mesh.MeshXY.ELEMENTS`,
-# but in the preferred order for coord/connectivity variables in the file.
->>>>>>> 48f1f4ef
 MESH_ELEMENTS = ("node", "edge", "face")
 """This matches :class:`iris.experimental.ugrid.mesh.MeshXY.ELEMENTS`
    but in the preferred order for coord/connectivity variables in the file."""

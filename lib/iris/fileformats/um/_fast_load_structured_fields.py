# Copyright Iris contributors
#
# This file is part of Iris and is released under the BSD license.
# See LICENSE in the root of the repository for full licensing details.
"""Code for fast loading of structured UM data.

This module defines which pp-field elements take part in structured loading,
and provides creation of :class:`BasicFieldCollation` objects from lists of
:class:`iris.fileformats.pp.PPField`.

"""

import itertools

import cftime
import numpy as np

from iris._lazy_data import as_lazy_data, multidim_lazy_stack
from iris.fileformats.um._optimal_array_structuring import optimal_array_structure


class BasicFieldCollation:
    """An object representing a group of UM fields with array structure.

    An object representing a group of UM fields with array structure that can
    be vectorized into a single cube.

    For example:

    Suppose we have a set of 28 fields repeating over 7 vertical levels for
    each of 4 different data times.  If a BasicFieldCollation is created to
    contain these, it can identify that this is a 4*7 regular array structure.

    This BasicFieldCollation will then have the following properties:

    * within 'element_arrays_and_dims' :
        Element 'blev' have the array shape (7,) and dims of (1,).
        Elements 't1' and 't2' have shape (4,) and dims (0,).
        The other elements (lbft, lbrsvd4 and lbuser5) all have scalar array
        values and dims=None.

    .. note::

        If no array structure is found, the element values are all
        either scalar or full-length 1-D vectors.

    """

    def __init__(self, fields):
        """BasicFieldCollation initialise.

        Parameters
        ----------
        fields : iterable of :class:`iris.fileformats.pp.PPField`
            The fields in the collation.

        """
        self._fields = tuple(fields)
        self._data_cache = None
        assert len(self.fields) > 0
        self._structure_calculated = False
        self._vector_dims_shape = None
        self._primary_dimension_elements = None
        self._element_arrays_and_dims = None

    @property
    def fields(self):
        return self._fields

    @property
    def data(self):
        if not self._structure_calculated:
            self._calculate_structure()
        if self._data_cache is None:
            stack = np.empty(self.vector_dims_shape, "object")
            for nd_index, field in zip(np.ndindex(self.vector_dims_shape), self.fields):
                stack[nd_index] = as_lazy_data(field._data)
            self._data_cache = multidim_lazy_stack(stack)
        return self._data_cache

    def core_data(self):
        return self.data

    @property
    def realised_dtype(self):
        return np.result_type(*[field.realised_dtype for field in self._fields])

    @property
    def data_proxy(self):
        return self.data

    @property
    def bmdi(self):
        bmdis = set([f.bmdi for f in self.fields])
        if len(bmdis) != 1:
            raise ValueError("Multiple bmdi values defined in FieldCollection")
        return bmdis.pop()

    @property
    def vector_dims_shape(self):
        """The shape of the array structure."""
        if not self._structure_calculated:
            self._calculate_structure()
        return self._vector_dims_shape

    @property
    def _UNUSED_primary_dimension_elements(self):
        """A set of names of the elements which are array dimensions."""
        if not self._structure_calculated:
            self._calculate_structure()
        return self._primary_dimension_elements

    @property
    def element_arrays_and_dims(self):
        """Value arrays for vector metadata elements.

        A dictionary mapping element_name: (value_array, dims).

        The arrays are reduced to their minimum dimensions.  A scalar array
        has an associated 'dims' of None (instead of an empty tuple).

        """
        if not self._structure_calculated:
            self._calculate_structure()
        return self._element_arrays_and_dims

    def _field_vector_element_arrays(self):
        """Define the field components used in the structure analysis."""

        # Define functions to make t1 and t2 values as date-time tuples.
        # These depend on header version (PPField2 has no seconds values).
        def t1_fn(fld):
            return (
                fld.lbyr,
                fld.lbmon,
                fld.lbdat,
                fld.lbhr,
                fld.lbmin,
                getattr(fld, "lbsec", 0),
            )

        def t2_fn(fld):
            return (
                fld.lbyrd,
                fld.lbmond,
                fld.lbdatd,
                fld.lbhrd,
                fld.lbmind,
                getattr(fld, "lbsecd", 0),
            )

        # Return a list of (name, array) for the vectorizable elements.
        component_arrays = [
            ("t1", np.array([t1_fn(fld) for fld in self.fields])),
            ("t2", np.array([t2_fn(fld) for fld in self.fields])),
            ("lbft", np.array([fld.lbft for fld in self.fields])),
            ("blev", np.array([fld.blev for fld in self.fields])),
            ("lblev", np.array([fld.lblev for fld in self.fields])),
            ("bhlev", np.array([fld.bhlev for fld in self.fields])),
            ("bhrlev", np.array([fld.bhrlev for fld in self.fields])),
            ("brsvd1", np.array([fld.brsvd[0] for fld in self.fields])),
            ("brsvd2", np.array([fld.brsvd[1] for fld in self.fields])),
            ("brlev", np.array([fld.brlev for fld in self.fields])),
        ]
        return component_arrays

    # Static factors for the _time_comparable_int routine (seconds per period).
    _TIME_ELEMENT_MULTIPLIERS = np.cumprod([1, 60, 60, 24, 31, 12])[::-1]

    def _time_comparable_int(self, yr, mon, dat, hr, min, sec):
        """Return a single unique number representing a date-time tuple.

        This calculation takes no account of the time field's real calendar,
        instead giving every month 31 days, which preserves the required
        time ordering.

        """
        elements = np.array((yr, mon, dat, hr, min, sec))
        return np.sum(elements * self._TIME_ELEMENT_MULTIPLIERS)

    def _calculate_structure(self):
        # Make value arrays for the vectorisable field elements.
        element_definitions = self._field_vector_element_arrays()

        # Identify the vertical elements and payload.
        blev_array = dict(element_definitions).get("blev")
        vertical_elements = (
            "lblev",
            "bhlev",
            "bhrlev",
            "brsvd1",
            "brsvd2",
            "brlev",
        )

        # Make an ordering copy.
        ordering_definitions = element_definitions[:]
        # Replace time value tuples with integers and bind the vertical
        # elements to the (expected) primary vertical element "blev".
        for index, (name, array) in enumerate(ordering_definitions):
            if name in ("t1", "t2"):
                array = np.array(
                    [self._time_comparable_int(*tuple(val)) for val in array]
                )
                ordering_definitions[index] = (name, array)
            if name in vertical_elements and blev_array is not None:
                ordering_definitions[index] = (name, blev_array)

        # Perform the main analysis: get vector dimensions, elements, arrays.
        (
            dims_shape,
            primary_elements,
            vector_element_arrays_and_dims,
        ) = optimal_array_structure(ordering_definitions, element_definitions)

        # Replace time tuples in the result with real datetime-like values.
        # N.B. so we *don't* do this on the whole (expanded) input arrays.
        for name in ("t1", "t2"):
            if name in vector_element_arrays_and_dims:
                arr, dims = vector_element_arrays_and_dims[name]
                arr_shape = arr.shape[:-1]
                extra_length = arr.shape[-1]
                # Flatten out the array apart from the last dimension,
                # convert to cftime objects, then reshape back.
                arr = np.array(
                    [cftime.datetime(*args) for args in arr.reshape(-1, extra_length)]
                ).reshape(arr_shape)
                vector_element_arrays_and_dims[name] = (arr, dims)

        # Write the private cache values, exposed as public properties.
        self._vector_dims_shape = dims_shape
        self._primary_dimension_elements = primary_elements
        self._element_arrays_and_dims = vector_element_arrays_and_dims
        # Do all this only once.
        self._structure_calculated = True


def _um_collation_key_function(field):
    """Collation key definition for fast structured field loading.

    The elements used here are the minimum sufficient to define the
    'phenomenon', as described for :meth:`group_structured_fields`.

    """
    return (
        field.lbuser[3],  # stashcode first
        field.lbproc,  # then stats processing
        field.lbuser[6],  # then model
        field.lbuser[4],  # then pseudo-level : this one is a KLUDGE.
    )
    # NOTE: including pseudo-level here makes it treat different pseudo-levels
    # as different phenomena.  These will later be merged in the "ordinary"
    # post-load merge.
    # The current structured-load code fails to handle multiple pseudo-levels
    # correctly: because pseudo-level is not on in its list of "things that may
    # vary within a phenomenon", it will create a scalar pseudo-level
    # coordinate when it should have been a vector of values.
    # This kludge fixes that error, but it is inefficient because it bypasses
    # the structured load, producing n-levels times more 'raw' cubes.
    # It will also fail if any phenomenon occurs with multiple 'normal' levels
    # (i.e. lblev) *and* pseudo-levels (lbuser[4]).
    # TODO: it should be fairly easy to do this properly -- i.e. create a
    # vector pseudo-level coordinate directly in the structured load analysis.


def group_structured_fields(
    field_iterator, collation_class=BasicFieldCollation, **collation_kwargs
):
    """Collect structured fields into identified groups.

    Collect structured fields into identified groups whose fields can be
    combined to form a single cube.

    Parameters
    ----------
    field_iterator : iterator of :class:`iris.fileformats.pp.PPField`
        A source of PP or FF fields.  N.B. order is significant.
    collation_class : class, optional, default=BasicFieldCollation
        Type of collation wrapper to create from each group of fields.
    **collation_kwargs : dict
        Additional constructor keywords for collation creation.

    Returns
    -------
    Generator of 'collation_class' objects
        A generator of 'collation_class' objects, each of which contains a
        single collated group from the input fields.

    Notes
    -----
    Implicitly, within each result group, *all* other metadata components
    should be either:

    * the same for all fields,
    * completely irrelevant, or
    * used by a vectorised rule function (such as
<<<<<<< HEAD
      :func:`iris.fileformats.pp_load_rules._convert_time_coords`.
=======
      :func:`iris.fileformats.pp_load_rules._convert_time_coords`).
>>>>>>> 0cdbdeed

    The function sorts and collates on phenomenon-relevant metadata only,
    defined as the field components: 'lbuser[3]' (stash), 'lbproc' (statistic),
    'lbuser[6]' (model).

    Each distinct combination of these defines a specific phenomenon (or
    statistical aggregation of one), and those fields appear as a single
    iteration result.

    .. note::

         At present, fields with different values of 'lbuser[4]' (pseudo-level)
         are *also* treated as different phenomena.  This is a temporary fix,
         standing in place for a more correct handling of pseudo-levels.

    """
    _fields = sorted(field_iterator, key=_um_collation_key_function)
    for _, fields in itertools.groupby(_fields, _um_collation_key_function):
        yield collation_class(tuple(fields), **collation_kwargs)<|MERGE_RESOLUTION|>--- conflicted
+++ resolved
@@ -294,11 +294,7 @@
     * the same for all fields,
     * completely irrelevant, or
     * used by a vectorised rule function (such as
-<<<<<<< HEAD
       :func:`iris.fileformats.pp_load_rules._convert_time_coords`.
-=======
-      :func:`iris.fileformats.pp_load_rules._convert_time_coords`).
->>>>>>> 0cdbdeed
 
     The function sorts and collates on phenomenon-relevant metadata only,
     defined as the field components: 'lbuser[3]' (stash), 'lbproc' (statistic),
